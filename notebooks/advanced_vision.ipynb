--- conflicted
+++ resolved
@@ -24,9 +24,9 @@
     "To overcome this limitation, we can implement the core logic of the hybrid turning controller at the level of the Fly instead (see [API reference](https://neuromechfly.org/api_ref/examples/locomotion.html#hybrid-turning-fly)). Because we can have multiple Fly objects in the same Simulation, this approach allows us to separately control multiple `HybridTurningFly` instances. Let's spawn two flies: a target fly that walks forward and an observer fly that observes the target fly perpendicular to the target fly's direction of movement."
    ]
   },
-  {
-   "cell_type": "code",
-   "execution_count": null,
+  {targeted_fly_names
+   "cell_type": "code",
+   "execution_count": 1,
    "metadata": {},
    "outputs": [],
    "source": [
@@ -40,7 +40,19 @@
    "cell_type": "code",
    "execution_count": null,
    "metadata": {},
-   "outputs": [],
+   "outputs": [
+    {
+     "ename": "TypeError",
+     "evalue": "Camera.__init__() got an unexpected keyword argument 'targeted_flies_names'",
+     "output_type": "error",
+     "traceback": [
+      "\u001b[0;31m---------------------------------------------------------------------------\u001b[0m",
+      "\u001b[0;31mTypeError\u001b[0m                                 Traceback (most recent call last)",
+      "Cell \u001b[0;32mIn[4], line 42\u001b[0m\n\u001b[1;32m     24\u001b[0m observer_fly \u001b[38;5;241m=\u001b[39m HybridTurningFly(\n\u001b[1;32m     25\u001b[0m     name\u001b[38;5;241m=\u001b[39m\u001b[38;5;124m\"\u001b[39m\u001b[38;5;124mobserver\u001b[39m\u001b[38;5;124m\"\u001b[39m,\n\u001b[1;32m     26\u001b[0m     enable_adhesion\u001b[38;5;241m=\u001b[39m\u001b[38;5;28;01mTrue\u001b[39;00m,\n\u001b[0;32m   (...)\u001b[0m\n\u001b[1;32m     38\u001b[0m     head_stabilization_model\u001b[38;5;241m=\u001b[39m\u001b[38;5;124m\"\u001b[39m\u001b[38;5;124mthorax\u001b[39m\u001b[38;5;124m\"\u001b[39m,\n\u001b[1;32m     39\u001b[0m )\n\u001b[1;32m     41\u001b[0m flies \u001b[38;5;241m=\u001b[39m [observer_fly, target_fly]\n\u001b[0;32m---> 42\u001b[0m cam \u001b[38;5;241m=\u001b[39m \u001b[43mCamera\u001b[49m\u001b[43m(\u001b[49m\u001b[43mattachment_point\u001b[49m\u001b[38;5;241;43m=\u001b[39;49m\u001b[43mobserver_fly\u001b[49m\u001b[38;5;241;43m.\u001b[39;49m\u001b[43mmodel\u001b[49m\u001b[38;5;241;43m.\u001b[39;49m\u001b[43mworldbody\u001b[49m\u001b[43m,\u001b[49m\n\u001b[1;32m     43\u001b[0m \u001b[43m    \u001b[49m\u001b[43mcamera_name\u001b[49m\u001b[38;5;241;43m=\u001b[39;49m\u001b[38;5;124;43m\"\u001b[39;49m\u001b[38;5;124;43mcamera_top_zoomout\u001b[39;49m\u001b[38;5;124;43m\"\u001b[39;49m\u001b[43m,\u001b[49m\n\u001b[1;32m     44\u001b[0m \u001b[43m    \u001b[49m\u001b[43mattachment_name\u001b[49m\u001b[38;5;241;43m=\u001b[39;49m\u001b[43mobserver_fly\u001b[49m\u001b[38;5;241;43m.\u001b[39;49m\u001b[43mname\u001b[49m\u001b[43m,\u001b[49m\n\u001b[1;32m     45\u001b[0m \u001b[43m    \u001b[49m\u001b[43mtargeted_flies_names\u001b[49m\u001b[38;5;241;43m=\u001b[39;49m\u001b[43m[\u001b[49m\u001b[43mobserver_fly\u001b[49m\u001b[38;5;241;43m.\u001b[39;49m\u001b[43mname\u001b[49m\u001b[43m]\u001b[49m\u001b[43m,\u001b[49m\n\u001b[1;32m     46\u001b[0m \u001b[43m    \u001b[49m\u001b[43mplay_speed\u001b[49m\u001b[38;5;241;43m=\u001b[39;49m\u001b[38;5;241;43m0.1\u001b[39;49m\u001b[43m,\u001b[49m\n\u001b[1;32m     47\u001b[0m \u001b[43m)\u001b[49m\n\u001b[1;32m     48\u001b[0m sim \u001b[38;5;241m=\u001b[39m Simulation(\n\u001b[1;32m     49\u001b[0m     flies\u001b[38;5;241m=\u001b[39mflies,\n\u001b[1;32m     50\u001b[0m     cameras\u001b[38;5;241m=\u001b[39m[cam],\n\u001b[1;32m     51\u001b[0m     timestep\u001b[38;5;241m=\u001b[39mtimestep,\n\u001b[1;32m     52\u001b[0m )\n",
+      "\u001b[0;31mTypeError\u001b[0m: Camera.__init__() got an unexpected keyword argument 'targeted_flies_names'"
+     ]
+    }
+   ],
    "source": [
     "import numpy as np\n",
     "from flygym import Camera, Simulation\n",
@@ -83,23 +95,12 @@
     ")\n",
     "\n",
     "flies = [observer_fly, target_fly]\n",
-<<<<<<< HEAD
     "cam = Camera(attachment_point=observer_fly.model.worldbody,\n",
-    "    camera_name=\"camera_top_zoomout\",\n",
-    "    attachment_name=observer_fly.name,\n",
-    "    targeted_flies_id=[observer_fly.name],\n",
-    "    play_speed=0.1,\n",
-    ")\n",
-=======
-    "cam = Camera(\n",
-    "    attachment_point=observer_fly.model.worldbody,\n",
     "    camera_name=\"camera_top_zoomout\",\n",
     "    attachment_name=observer_fly.name,\n",
     "    targeted_fly_names=[observer_fly.name],\n",
     "    play_speed=0.1,\n",
     ")\n",
-    "\n",
->>>>>>> 21c62d84
     "sim = Simulation(\n",
     "    flies=flies,\n",
     "    cameras=[cam],\n",
@@ -188,7 +189,7 @@
     "cam = Camera(attachment_point=observer_fly.model.worldbody,\n",
     "        camera_name=\"camera_top_zoomout\",\n",
     "        attachment_name=observer_fly.name,\n",
-    "        targeted_fly_names=[observer_fly.name],\n",
+    "        targeted_flies_id=[0],\n",
     "        play_speed=0.1,\n",
     "        )\n",
     "\n",
