"""Demo script for NeuroMechFlyMuJoCo environment:
Execute an environment where all leg joints of the fly repeat a sinusoidal
motion. The output will be saved as a video."""

import numpy as np
import pkg_resources
import pickle
from pathlib import Path
from tqdm import trange
from flygym.envs.nmf_mujoco import NeuroMechFlyMuJoCo, MuJoCoParameters
from flygym.state import stretched_pose
from flygym.util.config import all_leg_dofs

# Initialize simulation
run_time = 1

sim_params = MuJoCoParameters(
<<<<<<< HEAD
    timestep=1e-4,
    render_mode="saved",
    render_playspeed=0.1,
    draw_contacts=True,
=======
    timestep=1e-4, render_mode="saved", render_playspeed=0.1, draw_contacts=True
>>>>>>> 3b22278e
)
nmf = NeuroMechFlyMuJoCo(
    sim_params=sim_params,
    init_pose=stretched_pose,
    actuated_joints=all_leg_dofs,
)

# Load recorded data
data_path = Path(pkg_resources.resource_filename("flygym", "data"))
with open(data_path / "behavior" / "210902_pr_fly1.pkl", "rb") as f:
    data = pickle.load(f)

# Interpolate 5x
num_steps = int(run_time / nmf.timestep)
data_block = np.zeros((len(nmf.actuated_joints), num_steps))
measure_t = np.arange(len(data["joint_LFCoxa"])) * data["meta"]["timestep"]
interp_t = np.arange(num_steps) * nmf.timestep
for i, joint in enumerate(nmf.actuated_joints):
    data_block[i, :] = np.interp(interp_t, measure_t, data[joint])

# Run simulation
obs_list = []
for i in trange(num_steps):
    joint_pos = data_block[:, i]
    action = {"joints": joint_pos}
    obs, reward, terminated, truncated, info = nmf.step(action)
    nmf.render()
    obs_list.append(obs)
nmf.close()

# Save video
nmf.save_video(Path("kin_replay.mp4"))<|MERGE_RESOLUTION|>--- conflicted
+++ resolved
@@ -15,14 +15,7 @@
 run_time = 1
 
 sim_params = MuJoCoParameters(
-<<<<<<< HEAD
-    timestep=1e-4,
-    render_mode="saved",
-    render_playspeed=0.1,
-    draw_contacts=True,
-=======
     timestep=1e-4, render_mode="saved", render_playspeed=0.1, draw_contacts=True
->>>>>>> 3b22278e
 )
 nmf = NeuroMechFlyMuJoCo(
     sim_params=sim_params,
