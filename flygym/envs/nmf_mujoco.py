import numpy as np
import yaml
import imageio
import copy
import logging
from typing import List, Tuple, Dict, Any, Optional, SupportsFloat, Union
from pathlib import Path
from scipy.spatial.transform import Rotation as R

import gymnasium as gym
from gymnasium import spaces
from gymnasium.core import ObsType

try:
    import mujoco
    import dm_control
    from dm_control import mjcf
    from dm_control.utils import transformations
except ImportError:
    raise ImportError(
        "MuJoCo prerequisites not installed. Please install the prerequisites "
        "by running `pip install flygym[mujoco]` or "
        '`pip install -e ."[mujoco]"` if installing locally.'
    )

from flygym.arena import BaseArena
from flygym.arena.mujoco_arena import FlatTerrain
from flygym.state import BaseState, stretched_pose
from flygym.util.data import mujoco_groundwalking_model_path
<<<<<<< HEAD
from flygym.util.data import default_pose_path, stretch_pose_path, zero_pose_path
from flygym.util.config import (
    all_leg_dofs,
    all_tarsi_collisions_geoms,
    all_legs_collisions_geoms,
    all_legs_collisions_geoms_no_coxa,
)

_init_pose_lookup = {
    "default": default_pose_path,
    "stretch": stretch_pose_path,
    "zero": zero_pose_path,
}
_collision_lookup = {
    "all": "all",
    "legs": all_legs_collisions_geoms,
    "legs-no-coxa": all_legs_collisions_geoms_no_coxa,
    "tarsi": all_tarsi_collisions_geoms,
    "none": [],
}
_default_terrain_config = {
    "flat": {
        "size": (50, 50),
        "friction": (1, 0.005, 0.0001),
        "fly_pos": (0, 0, 0.5),
        "fly_orient": (0, 1, 0, 0.1),
    },
    "gapped": {
        "x_range": (-10, 10),
        "y_range": (-10, 10),
        "friction": (1, 0.005, 0.0001),
        "gap_width": 0.2,
        "block_width": 1,
        "gap_depth": 2,
        "fly_pos": (0, 0, 0.6),
        "fly_orient": (0, 1, 0, 0.1),
    },
    "blocks": {
        "x_range": (-10, 10),
        "y_range": (-10, 10),
        "friction": (1, 0.005, 0.0001),
        "block_size": 1,
        "height_range": (0.3, 0.3),
        "rand_seed": 0,
        "fly_pos": (0, 0, 0.6),
        "fly_orient": (0, 1, 0, 0.1),
    },
    "mixed": {
        "x_range": (-10_000, 10_000),
        "y_range": (-10_000, 10_000),
        "friction": (1, 0.005, 0.0001),
        "gap_width": 200,
        "block_width": 1000,
        "gap_depth": 2000,
        "block_size": 1000,
        "height_range": (300, 300),
        "rand_seed": 0,
        "fly_pos": (0, 0, 600),
        "fly_orient": (0, 1, 0, 0.1),
    },
    "ball": {
        "radius": ...,
        "fly_pos": (0, 0, ...),
        "fly_orient": (0, 1, 0, ...),
    },
}
_default_physics_config = {
    "joint_stiffness": 0.05,
    "joint_damping": 0.06,
    "actuator_kp": 18.0,
    "tarsus_stiffness": 2.2,
    "tarsus_damping": 0.126,
    "friction": (1, 0.005, 0.0001),
    "gravity": (0, 0, -9.81e3),
}
_default_render_config = {
    "saved": {
        "window_size": (640, 480),
        "playspeed": 1.0,
        "fps": 60,
        "camera": 1,
        "camera": "Animat/camera_left_top",
    },
    "headless": {},
}
=======
from flygym.util.config import all_leg_dofs, all_tarsi_links, get_collision_geoms


class MuJoCoParameters:
    """Parameters of the MuJoCo simulation.

    Attributes
    ----------
    timestep : float
        Simulation timestep in seconds.
    joint_stiffness : float, optional
        Stiffness of actuated joints, by default 2500.
    friction : float, optional
        Sliding, torsional, and rolling friction coefficients, by default
        (1, 0.005, 0.0001)
    gravity : Tuple[float, float, float], optional
        Gravity in (x, y, z) axes, by default (0., 0., -9.81e5).
    render_mode : str, optional
        The rendering mode. Can be "saved" or "headless", by default
        "saved".
    render_window_size : Tuple[int, int], optional
        Size of the rendered images in pixels, by default (640, 480).
    render_playspeed : SupportsFloat, optional
        Play speed of the rendered video, by default 1.0.
    render_fps : int, optional
        FPS of the rendered video when played at ``render_playspeed``, by
        default 60.
    render_camera : str, optional
        The camera that will be used for rendering, by default
        "Animat/camera_left_top".
    """

    def __init__(
        self,
        timestep: float = 0.0001,
        joint_stiffness: float = 2500,
        friction: float = (1.0, 0.005, 0.0001),
        gravity: Tuple[float, float, float] = (0.0, 0.0, -9.81e5),
        render_mode: str = "saved",
        render_window_size: Tuple[int, int] = (640, 480),
        render_playspeed: float = 1.0,
        render_fps: int = 60,
        render_camera: str = "Animat/camera_left_top",
    ) -> None:
        self.timestep = timestep
        self.joint_stiffness = joint_stiffness
        self.friction = friction
        self.gravity = gravity
        self.render_mode = render_mode
        self.render_window_size = render_window_size
        self.render_playspeed = render_playspeed
        self.render_fps = render_fps
        self.render_camera = render_camera

    def __str__(self) -> str:
        attributes = vars(self)
        attributes_str = [f"{key}: {value}" for key, value in attributes.items()]
        return "MuJoCo Parameters:\n  " + "\n  ".join(attributes_str)

    def __repr__(self) -> str:
        return str(self)
>>>>>>> 9594740e


class NeuroMechFlyMuJoCo(gym.Env):
    """A NeuroMechFly environment using MuJoCo as the physics engine.

    Attributes
    ----------
    sim_params : flygym.envs.nmf_mujoco.MuJoCoParameters
        Parameters of the MuJoCo simulation.
    actuated_joints : List[str]
        List of names of actuated joints.
    contact_sensor_placements : List[str]
        List of body parts where contact sensors are placed.
    timestep: float
        Simulation timestep in seconds.
    output_dir : Path
        Directory to save simulation data.
    arena : flygym.arena.BaseWorld
        The arena in which the robot is placed.
    spawn_pos : Tuple[froot_elementloat, float, float], optional
        The (x, y, z) position in the arena defining where the fly will
        be spawn.
    spawn_orient : Tuple[float, float, float, float], optional
        The spawn orientation of the fly, in the "axisangle" format
        (x, y, z, a) where x, y, z define the rotation axis and a
        defines the angle of rotation.
    control : str
        The joint controller type. Can be "position", "velocity", or
        "torque".
    init_pose : flygym.state.BaseState
        Which initial pose to start the simulation from.
    render_mode : str
        The rendering mode. Can be "saved" or "headless".
    end_effector_names : List[str]
        List of names of end effectors; matches the order of end effector
        sensor readings.
    floor_collisions : List[str]
        List of body parts that can collide with the floor.
    self_collisions : List[str]
        List of body parts that can collide with each other.
    action_space : gymnasium.core.ObsType
        Definition of the simulation's action space as a Gym environment.
    observation_space : gymnasium.core.ObsType
        Definition of the simulation's observation space as a Gym
        environment.
    actuators : List[dm_control.mjcf.Element]
        The MuJoCo actuators.
    model : dm_control.mjcf.RootElement
        The MuJoCo model.
    arena_root = dm_control.mjcf.RootElement
        The root element of the arena.
    floor_contacts : List[dm_control.mjcf.Element]
        The MuJoCo geom pairs that can collide with the floor.
    floor_contact_names : List[str]
        The names of the MuJoCo geom pairs that can collide with the floor.
    self_contacts : List[dm_control.mjcf.Element]
        The MuJoCo geom pairs within the fly model that can collide with
        each other.
    self_contact_names : List[str]
        The names of MuJoCo geom pairs within the fly model that can
        collide with each other.
    joint_sensors : List[dm_control.mjcf.Element]
        The MuJoCo sensors on joint positions, velocities, and forces.
    body_sensors : List[dm_control.mjcf.Element]
        The MuJoCo sensors on the root (thorax) position and orientation.
    end_effector_sensors : List[dm_control.mjcf.Element]
        The position sensors on the end effectors.
    physics: dm_control.mjcf.Physics
        The MuJoCo Physics object built from the arena's MJCF model with
        the fly in it.
    curr_time : float
        The (simulated) time elapsed since the last reset (in seconds).
    """

    def __init__(
        self,
        sim_params: MuJoCoParameters = None,
        actuated_joints: List = all_leg_dofs,
        contact_sensor_placements: List = all_tarsi_links,
        output_dir: Optional[Path] = None,
        arena: BaseArena = None,
        spawn_pos: Tuple[float, float, float] = (0.0, 0.0, 300.0),
        spawn_orient: Tuple[float, float, float, float] = (0.0, 1.0, 0.0, 0.1),
        control: str = "position",
        init_pose: BaseState = stretched_pose,
        floor_collisions: Union[str, List[str]] = "legs",
        self_collisions: Union[str, List[str]] = "legs",
    ) -> None:
        """Initialize a NeuroMechFlyMuJoCo environment.

        Parameters
        ----------
        sim_params : MuJoCoParameters, optional
            Parameters of the MuJoCo simulation. Default parameters of
            ``MuJoCoParameters`` will be used if not specified.
        actuated_joints : List, optional
            List of actuated joint DoFs, by default all leg DoFs.
        contact_sensor_placements : List, optional
            List of geometries on each leg where a contact sensor should be
            placed. By default all tarsi.
        output_dir : Path, optional
            Directory to save simulation data. If ``None``, no data will be
            saved. By default None.
        arena : BaseWorld, optional
            The arena in which the robot is placed. ``FlatTerrain`` will be
            used if not specified.
        spawn_pos : Tuple[froot_elementloat, float, float], optional
            The (x, y, z) position in the arena defining where the fly will
            be spawn, by default (0., 0., 300.).
        spawn_orient : Tuple[float, float, float, float], optional
            The spawn orientation of the fly, in the "axisangle" format
            (x, y, z, a) where x, y, z define the rotation axis and a
            defines the angle of rotation, by default (0., 1., 0., 0.1).
        control : str, optional
            The joint controller type. Can be "position", "velocity", or
            "torque", by default "position".
        init_pose : BaseState, optional
            Which initial pose to start the simulation from. By default
            "stretched" kinematic pose with all legs fully stretched.
        floor_collisions :str
            Which set of collisions should collide with the floor. Can be
            "all", "legs", "tarsi" or a list of body names. By default
            "legs".
        self_collisions : str
            Which set of collisions should collide with each other. Can be
            "all", "legs", "legs-no-coxa", "tarsi", "none", or a list of
            body names. By default "legs".
        """
        if sim_params is None:
            sim_params = MuJoCoParameters()
        if arena is None:
            arena = FlatTerrain()
        self.sim_params = sim_params
        self.actuated_joints = actuated_joints
        self.contact_sensor_placements = contact_sensor_placements
        self.timestep = sim_params.timestep
        if output_dir is not None:
            output_dir.mkdir(parents=True, exist_ok=True)
        self.output_dir = output_dir
        self.arena = arena
        self.spawn_pos = spawn_pos
        self.spawn_orient = spawn_orient
        self.control = control
        self.init_pose = init_pose
        self.render_mode = sim_params.render_mode
        self.end_effector_names = [
            f"{side}{pos}Tarsus5" for side in "LR" for pos in "FMH"
        ]

        # Parse collisions specs
        if isinstance(floor_collisions, str):
            self.floor_collisions = get_collision_geoms(floor_collisions)
        else:
            self.floor_collisions = floor_collisions
        if isinstance(self_collisions, str):
            self.self_collisions = get_collision_geoms(self_collisions)
        else:
            self.self_collisions = self_collisions

        # Define action and observation spaces
        num_dofs = len(actuated_joints)
        action_bound = np.pi if self.control == "position" else np.inf
        num_contacts = len(self.contact_sensor_placements)
        self.action_space, self.observation_space = self._define_spaces(
            num_dofs, action_bound, num_contacts
        )

        # Load NMF model
        self.model = mjcf.from_path(mujoco_groundwalking_model_path)

        # Define list of actuated joints
        self.actuators = [
            self.model.find("actuator", f"actuator_{control}_{joint}")
            for joint in actuated_joints
        ]

        # Add arena and put fly in it
        arena.spawn_entity(self.model, self.spawn_pos, self.spawn_orient)
        self.arena_root = arena.root_element
        self.arena_root.option.timestep = self.timestep

        # Add collision/contacts
        floor_collision_geoms = self._parse_collision_specs(floor_collisions)
        self.floor_contacts, self.floor_contact_names = self._define_floor_contacts(
            floor_collision_geoms
        )
        self_collision_geoms = self._parse_collision_specs(self_collisions)
        self.self_contacts, self.self_contact_names = self._define_self_contacts(
            self_collision_geoms
        )

        # Add sensors
        self.joint_sensors = self._add_joint_sensors()
        self.body_sensors = self._add_body_sensors()
        self.end_effector_sensors = self._add_end_effector_sensors()
        self.antennae_sensors = self._add_antennae_sensors()
        self.touch_sensors = self._add_touch_sensors()

        # Set up physics and apply ad hoc changes to gravity, stiffness, and friction
        self.physics = mjcf.Physics.from_mjcf_model(self.arena_root)
        for geom in [geom.name for geom in self.arena_root.find_all("geom")]:
            if "collision" in geom:
                self.physics.model.geom(
                    f"Animat/{geom}"
                ).friction = self.sim_params.friction
        for joint in self.actuated_joints:
            if joint is not None:
                self.physics.model.joint(
                    f"Animat/{joint}"
                ).stiffness = self.sim_params.joint_stiffness

        self.physics.model.opt.gravity = self.sim_params.gravity

        # Make tarsi compliant and apply initial pose. MUST BE IN THIS ORDER!
        all_joints = [joint.name for joint in self.arena_root.find_all("joint")]
        self._set_compliant_tarsus(stiffness=3.5e5, damping=100)
        self._set_init_pose(self.init_pose)

        # Set up a few things for rendering
        self.curr_time = 0
        self._last_render_time = -np.inf
        if sim_params.render_mode != "headless":
            self._eff_render_interval = (
                sim_params.render_playspeed / self.sim_params.render_fps
            )
        self._frames = []

    def _parse_collision_specs(self, collision_spec: Union[str, List[str]]):
        if collision_spec == "all":
            return [
                geom.name
                for geom in self.model.find_all("geom")
                if "collision" in geom.name
            ]
        elif isinstance(collision_spec, str):
            return get_collision_geoms(collision_spec)
        elif isinstance(collision_spec, list):
            return collision_spec
        else:
            raise ValueError(f"Unrecognized collision spec {collision_spec}")

    def _define_spaces(self, num_dofs, action_bound, num_contacts):
        action_space = {
            "joints": spaces.Box(
                low=-action_bound, high=action_bound, shape=(num_dofs,)
            )
        }
        observation_space = {
            # joints: shape (3, num_dofs): (pos, vel, torque) of each DoF
            "joints": spaces.Box(low=-np.inf, high=np.inf, shape=(3, num_dofs)),
            # fly: shape (4, 3):
            # 0th row: x, y, z position of the fly in arena
            # 1st row: x, y, z velocity of the fly in arena
            # 2nd row: orientation of fly around x, y, z axes
            # 3rd row: rate of change of fly orientation
            "fly": spaces.Box(low=-np.inf, high=np.inf, shape=(4, 3)),
            # contact forces: readings of the touch contact sensors, one
            # placed for each of the ``contact_sensor_placements``
            "contact_forces": spaces.Box(
                low=-np.inf,
                high=np.inf,
                shape=(6, num_contacts),
            ),
            # x, y, z positions of the end effectors (tarsus-5 segments)
            "end_effectors": spaces.Box(low=-np.inf, high=np.inf, shape=(3 * 6,)),
        }
        return action_space, observation_space

<<<<<<< HEAD
        # Load NMF model
        self.model = mjcf.from_path(mujoco_groundwalking_model_path)
        self.model.option.timestep = timestep
        if init_pose not in self._metadata["init_pose"]:
            raise ValueError(f"Invalid init_pose: {init_pose}")
        with open(_init_pose_lookup[init_pose]) as f:
            init_pose = {
                k: np.deg2rad(v) for k, v in yaml.safe_load(f)["joints"].items()
            }
        self.init_pose = {k: v for k, v in init_pose.items() if k in actuated_joints}

        # Fix unactuated joints and define list of actuated joints
        # for joint in model.find_all('joint'):
        #     if joint.name not in actuated_joints:
        #         joint.type = 'fixed'

        self.actuators = [
            self.model.find("actuator", f"actuator_{control}_{joint}")
            for joint in actuated_joints
        ]

        for act in self.actuators:
            act.kp = self.physics_config["actuator_kp"]

        # Add sensors
        self.joint_sensors = []
        for joint in actuated_joints:
            self.joint_sensors.extend(
                [
                    self.model.sensor.add(
                        "jointpos", name=f"jointpos_{joint}", joint=joint
                    ),
                    self.model.sensor.add(
                        "jointvel", name=f"jointvel_{joint}", joint=joint
                    ),
                    self.model.sensor.add(
                        "actuatorfrc",
                        name=f"actuatorfrc_position_{joint}",
                        actuator=f"actuator_position_{joint}",
                    ),
                    self.model.sensor.add(
                        "actuatorfrc",
                        name=f"actuatorfrc_velocity_{joint}",
                        actuator=f"actuator_velocity_{joint}",
                    ),
                    self.model.sensor.add(
                        "actuatorfrc",
                        name=f"actuatorfrc_motor_{joint}",
                        actuator=f"actuator_torque_{joint}",
                    ),
                ]
            )

        self.body_sensors = [
            self.model.sensor.add(
                "framepos", name="thorax_pos", objtype="body", objname="Thorax"
            ),
            self.model.sensor.add(
                "framelinvel", name="thorax_linvel", objtype="body", objname="Thorax"
            ),
            self.model.sensor.add(
                "framequat", name="thorax_quat", objtype="body", objname="Thorax"
            ),
            self.model.sensor.add(
                "frameangvel", name="thorax_angvel", objtype="body", objname="Thorax"
            ),
        ]

        self_collisions_geoms = _collision_lookup[self_collisions_geoms]
        if self_collisions_geoms == "all":
            self_collisions_geoms = []
            for geom in self.model.find_all("geom"):
                if "collision" in geom.name:
                    self_collisions_geoms.append(geom.name)

        self.self_contact_pairs = []
        self.self_contact_pairs_names = []

=======
    def _define_self_contacts(self, self_collisions_geoms):
        self_contact_pairs = []
        self_contact_pairs_names = []
>>>>>>> 9594740e
        for geom1 in self_collisions_geoms:
            for geom2 in self_collisions_geoms:
                is_duplicate = f"{geom1}_{geom2}" in self_contact_pairs_names
                if geom1 != geom2 and not is_duplicate:
                    # Do not add contact if the parent bodies have a child parent
                    # relationship
                    body1 = self.model.find("geom", geom1).parent
                    body2 = self.model.find("geom", geom2).parent
                    body1_children = [
                        child.name
                        for child in body1.all_children()
                        if child.tag == "body"
                    ]
                    body2_children = [
                        child.name
                        for child in body2.all_children()
                        if child.tag == "body"
                    ]

                    if not (
                        body1.name == body2.name
                        or body1.name in body2_children
                        or body2.name in body1_children
                        or body1.name in body2.parent.name
                        or body2.name in body1.parent.name
                    ):
                        contact_pair = self.model.contact.add(
                            "pair",
                            name=f"{geom1}_{geom2}",
                            geom1=geom1,
                            geom2=geom2,
                            solref="-1000000 -10000",
                            margin=0.0,
                        )
                        self_contact_pairs.append(contact_pair)
                        self_contact_pairs_names.append(f"{geom1}_{geom2}")
        return self_contact_pairs, self_contact_pairs_names

    def _define_floor_contacts(self, floor_collisions_geoms):
        floor_contact_pairs = []
        floor_contact_pairs_names = []
        ground_id = 0

        for geom in self.arena_root.find_all("geom"):
            is_ground = geom.name is None or not (
                "visual" in geom.name or "collision" in geom.name
            )
            if is_ground:
                for animat_geom_name in floor_collisions_geoms:
                    if geom.name is None:
                        geom.name = f"groundblock_{ground_id}"
                        ground_id += 1
                    mean_friction = np.mean(
                        [
                            self.sim_params.friction,  # fly friction
                            self.arena.friction,  # arena ground friction
                        ],
                        axis=0,
                    )
                    floor_contact_pair = self.arena_root.contact.add(
                        "pair",
                        name=f"{geom.name}_{animat_geom_name}",
                        geom1=f"Animat/{animat_geom_name}",
                        geom2=f"{geom.name}",
                        solref="-1000000 -10000",
                        margin=0.0,
                        friction=np.repeat(
                            mean_friction,
                            (2, 1, 2),
                        ),
                    )
                    floor_contact_pairs.append(floor_contact_pair)
                    floor_contact_pairs_names.append(f"{geom.name}_{animat_geom_name}")

<<<<<<< HEAD
        arena.option.timestep = timestep
        self.physics = mjcf.Physics.from_mjcf_model(arena)
        self.curr_time = 0
        self._last_render_time = -np.inf
        if render_mode != "headless":
            self._eff_render_interval = (
                self.render_config["playspeed"] / self.render_config["fps"]
            )
        self._frames = []
        self._frame_count = 0

        # Ad hoc changes to gravity, stiffness, and friction
        for geom in [geom.name for geom in arena.find_all("geom")]:
            if "collision" in geom:
                self.physics.model.geom(
                    f"Animat/{geom}"
                ).friction = self.physics_config["friction"]
=======
        return floor_contact_pairs, floor_contact_pairs_names
>>>>>>> 9594740e

    def _add_joint_sensors(self):
        joint_sensors = []
        for joint in self.actuated_joints:
<<<<<<< HEAD
            if joint is not None:
                self.physics.model.joint(
                    f"Animat/{joint}"
                ).stiffness = self.physics_config["joint_stiffness"]
                self.physics.model.joint(
                    f"Animat/{joint}"
                ).damping = self.physics_config["joint_damping"]
=======
            joint_sensors.extend(
                [
                    self.model.sensor.add(
                        "jointpos", name=f"jointpos_{joint}", joint=joint
                    ),
                    self.model.sensor.add(
                        "jointvel", name=f"jointvel_{joint}", joint=joint
                    ),
                    self.model.sensor.add(
                        "actuatorfrc",
                        name=f"actuatorfrc_position_{joint}",
                        actuator=f"actuator_position_{joint}",
                    ),
                    self.model.sensor.add(
                        "actuatorfrc",
                        name=f"actuatorfrc_velocity_{joint}",
                        actuator=f"actuator_velocity_{joint}",
                    ),
                    self.model.sensor.add(
                        "actuatorfrc",
                        name=f"actuatorfrc_motor_{joint}",
                        actuator=f"actuator_torque_{joint}",
                    ),
                ]
            )
        return joint_sensors
>>>>>>> 9594740e

    def _add_body_sensors(self):
        lin_pos_sensor = self.model.sensor.add(
            "framepos", name="thorax_pos", objtype="body", objname="Thorax"
        )
        lin_vel_sensor = self.model.sensor.add(
            "framelinvel", name="thorax_linvel", objtype="body", objname="Thorax"
        )
        ang_pos_sensor = self.model.sensor.add(
            "framequat", name="thorax_quat", objtype="body", objname="Thorax"
        )
        ang_vel_sensor = self.model.sensor.add(
            "frameangvel", name="thorax_angvel", objtype="body", objname="Thorax"
        )
        return [lin_pos_sensor, lin_vel_sensor, ang_pos_sensor, ang_vel_sensor]

    def _add_end_effector_sensors(self):
        end_effector_sensors = []
        for name in self.end_effector_names:
            sensor = self.model.sensor.add(
                "framepos",
                name=f"{name}_pos",
                objtype="body",
                objname=name,
            )
            end_effector_sensors.append(sensor)
        return end_effector_sensors

    def _add_antennae_sensors(self):
        antennae_sensors = []
        for name in ["LFuniculus", "RFuniculus"]:
            sensor = self.model.sensor.add(
                "framepos",
                name=f"{name}_pos",
                objtype="body",
                objname=name,
            )
            antennae_sensors.append(sensor)
        return antennae_sensors

<<<<<<< HEAD
        # set complaint tarsus
        all_joints = [joint.name for joint in arena.find_all("joint")]
        self._set_compliant_Tarsus(all_joints)

        # set init pose
        self._set_init_pose(self.init_pose)
=======
    def _add_touch_sensors(self):
        touch_sensors = []
        for tracked_geom in self.contact_sensor_placements:
            geom = self.model.find("geom", f"{tracked_geom}_collision")
            body = geom.parent
            site = body.add(
                "site",
                name=f"site_{geom.name}",
                size=np.ones(3) * 1000,
                pos=geom.pos,
                quat=geom.quat,
                type="sphere",
                group=3,
            )
            touch_sensor = self.model.sensor.add(
                "touch", name=f"touch_{geom.name}", site=site.name
            )
            touch_sensors.append(touch_sensor)
        return touch_sensors
>>>>>>> 9594740e

    def _set_init_pose(self, init_pose: Dict[str, float]):
        with self.physics.reset_context():
            for i in range(len(self.actuated_joints)):
<<<<<<< HEAD
                if (self.actuators[i].joint.name in self.actuated_joints) and (
                    self.actuators[i].joint.name in init_pose
                ):
                    angle_0 = init_pose[self.actuators[i].joint.name]
                    self.physics.named.data.qpos[
                        f"Animat/{self.actuators[i].joint.name}"
                    ] = angle_0

    def _set_compliant_Tarsus(self, all_joints: List):
        """Set the Tarsus2/3/4/5 to be compliant by setting the
        stifness and damping to a low value"""
        for joint in all_joints:
            if joint is None:
                continue
            if ("Tarsus" in joint) and (not "Tarsus1" in joint):
                self.physics.model.joint(
                    f"Animat/{joint}"
                ).stiffness = self.physics_config["tarsus_stiffness"]
                self.physics.model.joint(
                    f"Animat/{joint}"
                ).damping = self.physics_config["tarsus_damping"]
=======
                curr_joint = self.actuators[i].joint.name
                if (curr_joint in self.actuated_joints) and (curr_joint in init_pose):
                    animat_name = f"Animat/{curr_joint}"
                    self.physics.named.data.qpos[animat_name] = init_pose[curr_joint]

    def _set_compliant_tarsus(self, stiffness: float = 0.0, damping: float = 100):
        """Set the Tarsus2/3/4/5 to be compliant by setting the stiffness
        and damping to a low value"""
        for side in "LR":
            for pos in "FMH":
                for tarsus_link in range(2, 5 + 1):
                    joint = f"joint_{side}{pos}Tarsus{tarsus_link}"
                    self.physics.model.joint(f"Animat/{joint}").stiffness = stiffness
                    # self.physics.model.joint(f'Animat/{joint}').springref = 0.0
                    self.physics.model.joint(f"Animat/{joint}").damping = damping
>>>>>>> 9594740e

        self.physics.reset()

    def reset(self) -> Tuple[ObsType, Dict[str, Any]]:
        """Reset the Gym environment.

        Returns
        -------
        ObsType
            The observation as defined by the environment.
        Dict[str, Any]
            Any additional information that is not part of the observation.
            This is an empty dictionary by default but the user can
            override this method to return additional information.
        """
        self.physics.reset()
        self.curr_time = 0
        self._set_init_pose(self.init_pose)
        self._frames = []
        self._last_render_time = -np.inf
        return self.get_observation(), self.get_info()

    def step(
        self, action: ObsType
    ) -> Tuple[ObsType, SupportsFloat, bool, bool, Dict[str, Any]]:
        """Step the Gym environment.

        Parameters
        ----------
        action : ObsType
            Action dictionary as defined by the environment's action space.

        Returns
        -------
        ObsType
            The observation as defined by the environment.
        SupportsFloat
            The reward as defined by the environment.
        bool
            Whether the episode has terminated due to factors that are
            defined within the Markov Decision Process (eg. task
            completion/failure, etc).
        bool
            Whether the episode has terminated due to factors beyond the
            Markov Decision Process (eg. time limit, etc).
        Dict[str, Any]
            Any additional information that is not part of the observation.
            This is an empty dictionary by default but the user can
            override this method to return additional information.
        """
        self.physics.bind(self.actuators).ctrl = action["joints"]
        self.physics.step()
        self.curr_time += self.timestep
        observation = self.get_observation()
        reward = self.get_reward()
        terminated = self.is_terminated()
        truncated = self.is_truncated()
        info = self.get_info()
        return observation, reward, terminated, truncated, info

    def render(self):
        """Call the ``render`` method to update the renderer. It should be
        called every iteration; the method will decide by itself whether
        action is required."""
        if self.render_mode == "headless":
            return
        if self.curr_time < self._last_render_time + self._eff_render_interval:
            return
        if self.render_mode == "saved":
            width, height = self.sim_params.render_window_size
            camera = self.sim_params.render_camera
            img = self.physics.render(width=width, height=height, camera_id=camera)
            self._frames.append(img.copy())
            self._last_render_time = self.curr_time
        else:
            raise NotImplementedError

    def get_observation(self) -> Tuple[ObsType, Dict[str, Any]]:
        """Get observation without stepping the physics simulation.

        Returns
        -------
        ObsType
            The observation as defined by the environment.
        """
        # joint sensors
        joint_obs = np.zeros((3, len(self.actuated_joints)))
        joint_sensordata = self.physics.bind(self.joint_sensors).sensordata
        for i, joint in enumerate(self.actuated_joints):
            base_idx = i * 5
            # pos and vel
            joint_obs[:2, i] = joint_sensordata[base_idx : base_idx + 2]
            # torque from pos/vel/motor actuators
            joint_obs[2, i] = joint_sensordata[base_idx + 2 : base_idx + 5].sum()
        joint_obs[2, :] *= 1e-9  # convert to N

        # fly position and orientation
        cart_pos = self.physics.bind(self.body_sensors[0]).sensordata
        cart_vel = self.physics.bind(self.body_sensors[1]).sensordata
        quat = self.physics.bind(self.body_sensors[2]).sensordata
        # ang_pos = transformations.quat_to_euler(quat)
        ang_pos = R.from_quat(quat).as_euler("xyz")  # explicitly use intrinsic
        ang_pos[0] *= -1  # flip roll??
        ang_vel = self.physics.bind(self.body_sensors[3]).sensordata
        fly_pos = np.array([cart_pos, cart_vel, ang_pos, ang_vel])

        # tarsi contact forces
        touch_sensordata = self.physics.bind(self.touch_sensors).sensordata
        contact_forces = touch_sensordata.copy()

        # end effector position
        ee_pos = self.physics.bind(self.end_effector_sensors).sensordata

        # olfaction
        antennae_pos = self.physics.bind(self.antennae_sensors).sensordata.reshape(2, 3)
        odor_intensity = self.arena.get_olfaction(antennae_pos)

        return {
            "joints": joint_obs,
            "fly": fly_pos,
            "contact_forces": contact_forces,
            "end_effectors": ee_pos,
            "odor_intensity": odor_intensity,
        }

    def get_reward(self):
        """Get the reward for the current state of the environment. This
        method always returns 0 unless extended by the user.

        Returns
        -------
        SupportsFloat
            The reward.
        """
        return 0

    def is_terminated(self):
        """Whether the episode has terminated due to factors that are
        defined within the Markov Decision Process (eg. task completion/
        failure, etc). This method always returns False unless extended by
        the user.

        Returns
        -------
        bool
            Whether the simulation is terminated.
        """
        return False

    def is_truncated(self):
        """Whether the episode has terminated due to factors beyond the
            Markov Decision Process (eg. time limit, etc). This method
            always returns False unless extended by the user.

        Returns
        -------
        bool
            Whether the simulation is truncated.
        """
        return False

    def get_info(self):
        """Any additional information that is not part of the observation.
        This method always returns an empty dictionary unless extended by
        the user.

        Returns
        -------
        Dict[str, Any]
            The dictionary containing additional information.
        """
        return {}

    def save_video(self, path: Path):
        """Save rendered video since the beginning or the last ``reset()``,
        whichever is the latest. Only useful if ``render_mode`` is 'saved'.

        Parameters
        ----------
        path : Path
            Path to which the video should be saved.
        """
        if self.render_mode != "saved":
            logging.warning(
                'Render mode is not "saved"; no video will be '
                "saved despite `save_video()` call."
            )

        Path(path).parent.mkdir(parents=True, exist_ok=True)
        logging.info(f"Saving video to {path}")
        with imageio.get_writer(path, fps=self.sim_params.render_fps) as writer:
            for frame in self._frames:
                writer.append_data(frame)

    def close(self):
        """Close the environment, save data, and release any resources."""
        if self.render_mode == "saved" and self.output_dir is not None:
            self.save_video(self.output_dir / "video.mp4")<|MERGE_RESOLUTION|>--- conflicted
+++ resolved
@@ -27,93 +27,6 @@
 from flygym.arena.mujoco_arena import FlatTerrain
 from flygym.state import BaseState, stretched_pose
 from flygym.util.data import mujoco_groundwalking_model_path
-<<<<<<< HEAD
-from flygym.util.data import default_pose_path, stretch_pose_path, zero_pose_path
-from flygym.util.config import (
-    all_leg_dofs,
-    all_tarsi_collisions_geoms,
-    all_legs_collisions_geoms,
-    all_legs_collisions_geoms_no_coxa,
-)
-
-_init_pose_lookup = {
-    "default": default_pose_path,
-    "stretch": stretch_pose_path,
-    "zero": zero_pose_path,
-}
-_collision_lookup = {
-    "all": "all",
-    "legs": all_legs_collisions_geoms,
-    "legs-no-coxa": all_legs_collisions_geoms_no_coxa,
-    "tarsi": all_tarsi_collisions_geoms,
-    "none": [],
-}
-_default_terrain_config = {
-    "flat": {
-        "size": (50, 50),
-        "friction": (1, 0.005, 0.0001),
-        "fly_pos": (0, 0, 0.5),
-        "fly_orient": (0, 1, 0, 0.1),
-    },
-    "gapped": {
-        "x_range": (-10, 10),
-        "y_range": (-10, 10),
-        "friction": (1, 0.005, 0.0001),
-        "gap_width": 0.2,
-        "block_width": 1,
-        "gap_depth": 2,
-        "fly_pos": (0, 0, 0.6),
-        "fly_orient": (0, 1, 0, 0.1),
-    },
-    "blocks": {
-        "x_range": (-10, 10),
-        "y_range": (-10, 10),
-        "friction": (1, 0.005, 0.0001),
-        "block_size": 1,
-        "height_range": (0.3, 0.3),
-        "rand_seed": 0,
-        "fly_pos": (0, 0, 0.6),
-        "fly_orient": (0, 1, 0, 0.1),
-    },
-    "mixed": {
-        "x_range": (-10_000, 10_000),
-        "y_range": (-10_000, 10_000),
-        "friction": (1, 0.005, 0.0001),
-        "gap_width": 200,
-        "block_width": 1000,
-        "gap_depth": 2000,
-        "block_size": 1000,
-        "height_range": (300, 300),
-        "rand_seed": 0,
-        "fly_pos": (0, 0, 600),
-        "fly_orient": (0, 1, 0, 0.1),
-    },
-    "ball": {
-        "radius": ...,
-        "fly_pos": (0, 0, ...),
-        "fly_orient": (0, 1, 0, ...),
-    },
-}
-_default_physics_config = {
-    "joint_stiffness": 0.05,
-    "joint_damping": 0.06,
-    "actuator_kp": 18.0,
-    "tarsus_stiffness": 2.2,
-    "tarsus_damping": 0.126,
-    "friction": (1, 0.005, 0.0001),
-    "gravity": (0, 0, -9.81e3),
-}
-_default_render_config = {
-    "saved": {
-        "window_size": (640, 480),
-        "playspeed": 1.0,
-        "fps": 60,
-        "camera": 1,
-        "camera": "Animat/camera_left_top",
-    },
-    "headless": {},
-}
-=======
 from flygym.util.config import all_leg_dofs, all_tarsi_links, get_collision_geoms
 
 
@@ -149,9 +62,13 @@
     def __init__(
         self,
         timestep: float = 0.0001,
-        joint_stiffness: float = 2500,
+        joint_stiffness: float = 0.05,
+        joint_damping: float = 0.06,
+        actuator_kp: float = 18.0,
+        tarsus_stiffness: float = 2.2,
+        tarsus_damping: float = 0.126,
         friction: float = (1.0, 0.005, 0.0001),
-        gravity: Tuple[float, float, float] = (0.0, 0.0, -9.81e5),
+        gravity: Tuple[float, float, float] = (0.0, 0.0, -9.81e3),
         render_mode: str = "saved",
         render_window_size: Tuple[int, int] = (640, 480),
         render_playspeed: float = 1.0,
@@ -160,6 +77,10 @@
     ) -> None:
         self.timestep = timestep
         self.joint_stiffness = joint_stiffness
+        self.joint_damping = joint_damping
+        self.actuator_kp = actuator_kp
+        self.tarsus_stiffness = tarsus_stiffness
+        self.tarsus_damping = tarsus_damping
         self.friction = friction
         self.gravity = gravity
         self.render_mode = render_mode
@@ -175,7 +96,6 @@
 
     def __repr__(self) -> str:
         return str(self)
->>>>>>> 9594740e
 
 
 class NeuroMechFlyMuJoCo(gym.Env):
@@ -257,7 +177,7 @@
         contact_sensor_placements: List = all_tarsi_links,
         output_dir: Optional[Path] = None,
         arena: BaseArena = None,
-        spawn_pos: Tuple[float, float, float] = (0.0, 0.0, 300.0),
+        spawn_pos: Tuple[float, float, float] = (0.0, 0.0, 0.5),
         spawn_orient: Tuple[float, float, float, float] = (0.0, 1.0, 0.0, 0.1),
         control: str = "position",
         init_pose: BaseState = stretched_pose,
@@ -304,6 +224,9 @@
             "all", "legs", "legs-no-coxa", "tarsi", "none", or a list of
             body names. By default "legs".
         """
+        from time import time
+
+        st = time()
         if sim_params is None:
             sim_params = MuJoCoParameters()
         if arena is None:
@@ -351,6 +274,8 @@
             self.model.find("actuator", f"actuator_{control}_{joint}")
             for joint in actuated_joints
         ]
+        for actuator in self.actuators:
+            actuator.kp = self.sim_params.actuator_kp
 
         # Add arena and put fly in it
         arena.spawn_entity(self.model, self.spawn_pos, self.spawn_orient)
@@ -386,12 +311,14 @@
                 self.physics.model.joint(
                     f"Animat/{joint}"
                 ).stiffness = self.sim_params.joint_stiffness
+                self.physics.model.joint(
+                    f"Animat/{joint}"
+                ).damping = self.sim_params.joint_damping
 
         self.physics.model.opt.gravity = self.sim_params.gravity
 
         # Make tarsi compliant and apply initial pose. MUST BE IN THIS ORDER!
-        all_joints = [joint.name for joint in self.arena_root.find_all("joint")]
-        self._set_compliant_tarsus(stiffness=3.5e5, damping=100)
+        self._set_compliant_tarsus()
         self._set_init_pose(self.init_pose)
 
         # Set up a few things for rendering
@@ -444,90 +371,9 @@
         }
         return action_space, observation_space
 
-<<<<<<< HEAD
-        # Load NMF model
-        self.model = mjcf.from_path(mujoco_groundwalking_model_path)
-        self.model.option.timestep = timestep
-        if init_pose not in self._metadata["init_pose"]:
-            raise ValueError(f"Invalid init_pose: {init_pose}")
-        with open(_init_pose_lookup[init_pose]) as f:
-            init_pose = {
-                k: np.deg2rad(v) for k, v in yaml.safe_load(f)["joints"].items()
-            }
-        self.init_pose = {k: v for k, v in init_pose.items() if k in actuated_joints}
-
-        # Fix unactuated joints and define list of actuated joints
-        # for joint in model.find_all('joint'):
-        #     if joint.name not in actuated_joints:
-        #         joint.type = 'fixed'
-
-        self.actuators = [
-            self.model.find("actuator", f"actuator_{control}_{joint}")
-            for joint in actuated_joints
-        ]
-
-        for act in self.actuators:
-            act.kp = self.physics_config["actuator_kp"]
-
-        # Add sensors
-        self.joint_sensors = []
-        for joint in actuated_joints:
-            self.joint_sensors.extend(
-                [
-                    self.model.sensor.add(
-                        "jointpos", name=f"jointpos_{joint}", joint=joint
-                    ),
-                    self.model.sensor.add(
-                        "jointvel", name=f"jointvel_{joint}", joint=joint
-                    ),
-                    self.model.sensor.add(
-                        "actuatorfrc",
-                        name=f"actuatorfrc_position_{joint}",
-                        actuator=f"actuator_position_{joint}",
-                    ),
-                    self.model.sensor.add(
-                        "actuatorfrc",
-                        name=f"actuatorfrc_velocity_{joint}",
-                        actuator=f"actuator_velocity_{joint}",
-                    ),
-                    self.model.sensor.add(
-                        "actuatorfrc",
-                        name=f"actuatorfrc_motor_{joint}",
-                        actuator=f"actuator_torque_{joint}",
-                    ),
-                ]
-            )
-
-        self.body_sensors = [
-            self.model.sensor.add(
-                "framepos", name="thorax_pos", objtype="body", objname="Thorax"
-            ),
-            self.model.sensor.add(
-                "framelinvel", name="thorax_linvel", objtype="body", objname="Thorax"
-            ),
-            self.model.sensor.add(
-                "framequat", name="thorax_quat", objtype="body", objname="Thorax"
-            ),
-            self.model.sensor.add(
-                "frameangvel", name="thorax_angvel", objtype="body", objname="Thorax"
-            ),
-        ]
-
-        self_collisions_geoms = _collision_lookup[self_collisions_geoms]
-        if self_collisions_geoms == "all":
-            self_collisions_geoms = []
-            for geom in self.model.find_all("geom"):
-                if "collision" in geom.name:
-                    self_collisions_geoms.append(geom.name)
-
-        self.self_contact_pairs = []
-        self.self_contact_pairs_names = []
-
-=======
     def _define_self_contacts(self, self_collisions_geoms):
         self_contact_pairs = []
         self_contact_pairs_names = []
->>>>>>> 9594740e
         for geom1 in self_collisions_geoms:
             for geom2 in self_collisions_geoms:
                 is_duplicate = f"{geom1}_{geom2}" in self_contact_pairs_names
@@ -602,40 +448,11 @@
                     floor_contact_pairs.append(floor_contact_pair)
                     floor_contact_pairs_names.append(f"{geom.name}_{animat_geom_name}")
 
-<<<<<<< HEAD
-        arena.option.timestep = timestep
-        self.physics = mjcf.Physics.from_mjcf_model(arena)
-        self.curr_time = 0
-        self._last_render_time = -np.inf
-        if render_mode != "headless":
-            self._eff_render_interval = (
-                self.render_config["playspeed"] / self.render_config["fps"]
-            )
-        self._frames = []
-        self._frame_count = 0
-
-        # Ad hoc changes to gravity, stiffness, and friction
-        for geom in [geom.name for geom in arena.find_all("geom")]:
-            if "collision" in geom:
-                self.physics.model.geom(
-                    f"Animat/{geom}"
-                ).friction = self.physics_config["friction"]
-=======
         return floor_contact_pairs, floor_contact_pairs_names
->>>>>>> 9594740e
 
     def _add_joint_sensors(self):
         joint_sensors = []
         for joint in self.actuated_joints:
-<<<<<<< HEAD
-            if joint is not None:
-                self.physics.model.joint(
-                    f"Animat/{joint}"
-                ).stiffness = self.physics_config["joint_stiffness"]
-                self.physics.model.joint(
-                    f"Animat/{joint}"
-                ).damping = self.physics_config["joint_damping"]
-=======
             joint_sensors.extend(
                 [
                     self.model.sensor.add(
@@ -662,7 +479,6 @@
                 ]
             )
         return joint_sensors
->>>>>>> 9594740e
 
     def _add_body_sensors(self):
         lin_pos_sensor = self.model.sensor.add(
@@ -703,14 +519,6 @@
             antennae_sensors.append(sensor)
         return antennae_sensors
 
-<<<<<<< HEAD
-        # set complaint tarsus
-        all_joints = [joint.name for joint in arena.find_all("joint")]
-        self._set_compliant_Tarsus(all_joints)
-
-        # set init pose
-        self._set_init_pose(self.init_pose)
-=======
     def _add_touch_sensors(self):
         touch_sensors = []
         for tracked_geom in self.contact_sensor_placements:
@@ -730,50 +538,26 @@
             )
             touch_sensors.append(touch_sensor)
         return touch_sensors
->>>>>>> 9594740e
 
     def _set_init_pose(self, init_pose: Dict[str, float]):
         with self.physics.reset_context():
             for i in range(len(self.actuated_joints)):
-<<<<<<< HEAD
-                if (self.actuators[i].joint.name in self.actuated_joints) and (
-                    self.actuators[i].joint.name in init_pose
-                ):
-                    angle_0 = init_pose[self.actuators[i].joint.name]
-                    self.physics.named.data.qpos[
-                        f"Animat/{self.actuators[i].joint.name}"
-                    ] = angle_0
-
-    def _set_compliant_Tarsus(self, all_joints: List):
-        """Set the Tarsus2/3/4/5 to be compliant by setting the
-        stifness and damping to a low value"""
-        for joint in all_joints:
-            if joint is None:
-                continue
-            if ("Tarsus" in joint) and (not "Tarsus1" in joint):
-                self.physics.model.joint(
-                    f"Animat/{joint}"
-                ).stiffness = self.physics_config["tarsus_stiffness"]
-                self.physics.model.joint(
-                    f"Animat/{joint}"
-                ).damping = self.physics_config["tarsus_damping"]
-=======
                 curr_joint = self.actuators[i].joint.name
                 if (curr_joint in self.actuated_joints) and (curr_joint in init_pose):
                     animat_name = f"Animat/{curr_joint}"
                     self.physics.named.data.qpos[animat_name] = init_pose[curr_joint]
 
-    def _set_compliant_tarsus(self, stiffness: float = 0.0, damping: float = 100):
+    def _set_compliant_tarsus(self):
         """Set the Tarsus2/3/4/5 to be compliant by setting the stiffness
         and damping to a low value"""
+        stiffness = self.sim_params.tarsus_stiffness
+        damping = self.sim_params.tarsus_damping
         for side in "LR":
             for pos in "FMH":
                 for tarsus_link in range(2, 5 + 1):
                     joint = f"joint_{side}{pos}Tarsus{tarsus_link}"
                     self.physics.model.joint(f"Animat/{joint}").stiffness = stiffness
-                    # self.physics.model.joint(f'Animat/{joint}').springref = 0.0
                     self.physics.model.joint(f"Animat/{joint}").damping = damping
->>>>>>> 9594740e
 
         self.physics.reset()
 
