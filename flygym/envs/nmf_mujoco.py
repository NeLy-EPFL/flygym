import numpy as np
import imageio
import logging
import sys
from typing import List, Tuple, Dict, Any, Optional, SupportsFloat, Union
from pathlib import Path
from dataclasses import dataclass
from copy import deepcopy
from scipy.spatial.transform import Rotation as R

import gymnasium as gym
from gymnasium import spaces
from gymnasium.core import ObsType

try:
    import mujoco
    import dm_control
    from dm_control import mjcf
    from dm_control.utils import transformations
except ImportError:
    raise ImportError(
        "MuJoCo prerequisites not installed. Please install the prerequisites "
        "by running `pip install flygym[mujoco]` or "
        '`pip install -e ."[mujoco]"` if installing locally.'
    )
try:
    import cv2
except ImportError:
    pass

import flygym.util.vision as vision
import flygym.util.config as config
import flygym.util.data as data
from flygym.arena import BaseArena
from flygym.arena.mujoco_arena import FlatTerrain
from flygym.state import BaseState, stretched_pose


@dataclass
class MuJoCoParameters:
    """Parameters of the MuJoCo simulation.

    Attributes
    ----------
    timestep : float
        Simulation timestep in seconds.
    joint_stiffness : float, optional
        Stiffness of actuated joints, by default 0.05.
    joint_damping : float, optional
        Damping coefficient of actuated joints, by default 0.06.
    actuator_kp : float, optional
        Position gain of the actuators, by default 18.0.
    tarsus_stiffness : float, optional
        Stiffness of the passive, compliant tarsus joints, by default 2.2.
    tarsus_damping : float, optional
        Damping coefficient of the passive, compliant tarsus joints, by
        default 0.126.
    friction : float, optional
        Sliding, torsional, and rolling friction coefficients, by default
        (1, 0.005, 0.0001)
    gravity : Tuple[float, float, float], optional
        Gravity in (x, y, z) axes, by default (0., 0., -9.81e3). Note that
        the gravity is -9.81 * 1000 due to the scaling of the model.
    contact_solref: Tuple[float, float], optional
        Contact reference parameter as defined in
        https://mujoco.readthedocs.io/en/stable/modeling.html#impedance,
        by default (9.99e-01, 9.999e-01, 1.0e-03, 5.0e-01, 2.0e+00) contacts
        are very stiff (avoid penetration with adhesion
        stiffness could be decreased if instability is a problem)
    contact_solimp: Tuple[float, float, float, float, float], optional
        Contact impedance parameter as defined in
        https://mujoco.readthedocs.io/en/stable/modeling.html#reference,
        by default (9.99e-01, 9.999e-01, 1.0e-03, 5.0e-01, 2.0e+00) contacts
        are very stiff (avoid penetration with adhesion
        stiffness could be decreased if instability is a problem)
    enable_olfaction : bool, optional
        Whether to enable olfaction, by default False.
    enable_vision : bool, optional
        Whether to enable vision, by default False.
    render_raw_vision : bool, optional
        If ``enable_vision`` is True, whether to render the raw vision
        (raw pixel values before binning by ommatidia), by default False.
    render_mode : str, optional
        The rendering mode. Can be "saved" or "headless", by default
        "saved".
    render_window_size : Tuple[int, int], optional
        Size of the rendered images in pixels, by default (640, 480).
    render_playspeed : SupportsFloat, optional
        Play speed of the rendered video, by default 1.0.
    render_fps : int, optional
        FPS of the rendered video when played at ``render_playspeed``, by
        default 60.
    render_camera : str, optional
        The camera that will be used for rendering, by default
        "Animat/camera_left_top".
    vision_refresh_rate : int, optional
        The rate at which the vision sensor is updated, in Hz, by default
        500.
    draw_contacts : bool, optional
        Whether to draw contacts in the simulation. By default False.
    decompose_contacts : bool, optional
        Whether to decompose the contact forces into normal and tangential
    contact_threshold : float, optional
        The threshold for contact detection. By default 0.1.
    tip_length : float, optional
        The length of the contact force arrows in pixels. By default 10.
    enable_adhesion : bool, optional
        Whether to enable adhesion. By default False.
    draw_adhesion : bool, optional
        Whether to signal that adhesion is on by changing the color of the
        concerned leg. By default False.
    adhesion_gain : float, optional
        The gain of the adhesion force. By default 40.
    adhesion_off_duration: float, optional
        The duration of the adhesion off phase in seconds. By default 0.1.
        Used in the get_adheion_vector method. When the leg is predicted to swing
        thw adhesion will be switched off for this duration. Increasing this
        value will might make the swing longer if it was interrupted by the adhesion)
    adhesion_off_refractory_duration: float, optional
        The duration of the adhesion off refractory phase in seconds. By default 0.1.
        (Used in the get_adheion_vector method. When the adhesion was switched
        off for adhesion_off_duration, it will not be switched off again for this
        period of time. This might be able to compensate for noise in the joint
        angles predicting a swing)
    draw_gravtiy : bool, optional
            Whether to draw the gravity vector in the simulation. By default
            False,
    align_camera_with_gravity : bool, optional
        Whether to align the camera with the gravity vector: When adding a
        slope the fly will appear to climb this slope. By default
        False.
    camera_follows_fly_orientation: bool, optional
        Whether to align the camera with the fly's orientation. By default
        False.
    """

    timestep: float = 0.0001
    joint_stiffness: float = 0.05
    joint_damping: float = 0.06
    actuator_kp: float = 18.0
    tarsus_stiffness: float = 2.2
    tarsus_damping: float = 0.05
    friction: float = (1.0, 0.005, 0.0001)
    gravity: Tuple[float, float, float] = (0.0, 0.0, -9.81e3)
    contact_solref: Tuple[float, float] = (2e-4, 1e3)
    contact_solimp: Tuple[float, float, float, float, float] = (
        9.99e-01,
        9.999e-01,
        1.0e-03,
        5.0e-01,
        2.0e00,
    )
    enable_olfaction: bool = False
    enable_vision: bool = False
    render_raw_vision: bool = False
    render_mode: str = "saved"
    render_window_size: Tuple[int, int] = (640, 480)
    render_playspeed: float = 1.0
    render_fps: int = 60
    render_camera: str = "Animat/camera_left"
    vision_refresh_rate: int = 500
    enable_adhesion: bool = False
    adhesion_gain: float = 20
    adhesion_off_duration: float = 0.02
    adhesion_off_refractory_duration: float = 0.05
    draw_adhesion: bool = False
    draw_markers: bool = False
    draw_contacts: bool = False
    force_arrow_scaling: float = 1.0
    tip_length: float = 10.0  # number of pixels
    decompose_contacts: bool = True
    contact_threshold: float = 0.1
    draw_gravity: bool = False
    gravity_arrow_scaling: float = 1e-4
    align_camera_with_gravity: bool = False
    camera_follows_fly_orientation: bool = False


class NeuroMechFlyMuJoCo(gym.Env):
    """A NeuroMechFly environment using MuJoCo as the physics engine.

    Attributes
    ----------
    sim_params : flygym.envs.nmf_mujoco.MuJoCoParameters
        Parameters of the MuJoCo simulation.
    actuated_joints : List[str]
        List of names of actuated joints.
    contact_sensor_placements : List[str]
        List of body parts where contact sensors are placed.
    timestep: float
        Simulation timestep in seconds.
    output_dir : Path
        Directory to save simulation data.
    arena : flygym.arena.BaseWorld
        The arena in which the robot is placed.
    spawn_pos : Tuple[froot_elementloat, float, float], optional
        The (x, y, z) position in the arena defining where the fly will
        be spawn.
    spawn_orient : Tuple[float, float, float, float], optional
        The spawn orientation of the fly, in the "eulerangle" format
        (rotation around x, y, z) as defined in eulerseq (xml).
    control : str
        The joint controller type. Can be "position", "velocity", or
        "torque".
    init_pose : flygym.state.BaseState
        Which initial pose to start the simulation from.
    render_mode : str
        The rendering mode. Can be "saved" or "headless".
    last_tarsalseg_names : List[str]
        List of names of end effectors; matches the order of end effector
        sensor readings.
    floor_collisions : List[str]
        List of body parts that can collide with the floor.
    self_collisions : List[str]
        List of body parts that can collide with each other.
    action_space : gymnasium.core.ObsType
        Definition of the simulation's action space as a Gym environment.
    observation_space : gymnasium.core.ObsType
        Definition of the simulation's observation space as a Gym
        environment.
    actuators : List[dm_control.mjcf.Element]
        The MuJoCo actuators.
    model : dm_control.mjcf.RootElement
        The MuJoCo model.
    arena_root = dm_control.mjcf.RootElement
        The root element of the arena.
    floor_contacts : List[dm_control.mjcf.Element]
        The MuJoCo geom pairs that can collide with the floor.
    floor_contact_names : List[str]
        The names of the MuJoCo geom pairs that can collide with the floor.
    self_contacts : List[dm_control.mjcf.Element]
        The MuJoCo geom pairs within the fly model that can collide with
        each other.
    self_contact_names : List[str]
        The names of MuJoCo geom pairs within the fly model that can
        collide with each other.
    joint_sensors : List[dm_control.mjcf.Element]
        The MuJoCo sensors on joint positions, velocities, and forces.
    body_sensors : List[dm_control.mjcf.Element]
        The MuJoCo sensors on the root (thorax) position and orientation.
    end_effector_sensors : List[dm_control.mjcf.Element]
        The position sensors on the end effectors.
    physics: dm_control.mjcf.Physics
        The MuJoCo Physics object built from the arena's MJCF model with
        the fly in it.
    curr_time : float
        The (simulated) time elapsed since the last reset (in seconds).
    curr_visual_input : np.ndarray
        The current visual input from the fly's eyes. This is our
        simulation of what the fly might see through its compound eyes.
        It is a (2, N, 2) array where the first dimension is for the left
        and right eyes, the second dimension is for the N ommatidia, and
        the third dimension is for the two channels.
    curr_raw_visual_input : np.ndarray
        The current raw visual input from the fly's eyes. This is the raw
        camera reading before we simulate what the fly actually sees with
        its compound eyes. It is a (2, H, W, 3) array where the first
        dimension is for the left and right eyes, and the remaining
        dimensions are for the RGB image.
    vision_update_mask : np.ndarray
        The refresh frequency of the visual system is often loser than the
        same as the physics simulation time step. This 1D mask, whose
        size is the same as the number of simulation time steps, indicates
        in which time steps the visual inputs have been refreshed. In other
        words, the visual input frames where this mask is False are
        repititions of the previous updated visual input frames.
    antennae_sensors : Union[None, List[dm_control.mjcf.Element], None]
        If olfaction is enabled, this is a list of the MuJoCo sensors on
        the antenna positions.
    """

    def __init__(
        self,
        sim_params: MuJoCoParameters = None,
        actuated_joints: List = config.all_leg_dofs,
        contact_sensor_placements: List = config.all_tarsi_links,
        output_dir: Optional[Path] = None,
        arena: BaseArena = None,
        spawn_pos: Tuple[float, float, float] = (0.0, 0.0, 0.5),
        spawn_orient: Tuple[float, float, float] = (0.0, 0.0, np.pi / 2),
        control: str = "position",
        init_pose: BaseState = stretched_pose,
        floor_collisions: Union[str, List[str]] = "legs",
        self_collisions: Union[str, List[str]] = "legs",
        # camera_correction: bool = True,
        detect_flip: bool = False,
    ) -> None:
        """Initialize a NeuroMechFlyMuJoCo environment.

        Parameters
        ----------
        sim_params : MuJoCoParameters, optional
            Parameters of the MuJoCo simulation. Default parameters of
            ``MuJoCoParameters`` will be used if not specified.
        actuated_joints : List, optional
            List of actuated joint DoFs, by default all leg DoFs.
        contact_sensor_placements : List, optional
            List of geometries on each leg where a contact sensor should be
            placed. By default all tarsi.
        output_dir : Path, optional
            Directory to save simulation data. If ``None``, no data will be
            saved. By default None.
        arena : BaseWorld, optional
            The arena in which the robot is placed. ``FlatTerrain`` will be
            used if not specified.
        spawn_pos : Tuple[float, float, float], optional
            The (x, y, z) position in the arena defining where the fly will
            be spawn, by default (0., 0., 300.).
        spawn_orient : Tuple[float, float, float], optional
            The spawn orientation of the fly, in the "eulerangle" format
            (x, y, z) where x, y, z define the rotation around x, y and z
            by default (0.0, 0.0, pi/2) leads to position along the x axis.
        control : str, optional
            The joint controller type. Can be "position", "velocity", or
            "torque", by default "position".
        init_pose : BaseState, optional
            Which initial pose to start the simulation from. By default
            "stretched" kinematic pose with all legs fully stretched.
        floor_collisions :str
            Which set of collisions should collide with the floor. Can be
            "all", "legs", "tarsi" or a list of body names. By default
            "legs".
        self_collisions : str
            Which set of collisions should collide with each other. Can be
            "all", "legs", "legs-no-coxa", "tarsi", "none", or a list of
            body names. By default "legs".
        """
        if sim_params is None:
            sim_params = MuJoCoParameters()
        if arena is None:
            arena = FlatTerrain()
        self.sim_params = deepcopy(sim_params)
        self.actuated_joints = actuated_joints
        self.contact_sensor_placements = contact_sensor_placements
        self.timestep = sim_params.timestep
        if output_dir is not None:
            output_dir.mkdir(parents=True, exist_ok=True)
        self.output_dir = output_dir
        self.arena = arena
        self.spawn_pos = spawn_pos
        # convert to mujoco orientation format [0, 0, 0] would orient along the x axis
        # but the output fly_orientation from framequat would be [0, 0, pi/2] for spawn_orient = [0, 0, 0]
        self.spawn_orient = spawn_orient - np.array((0, 0, np.pi / 2))
        self.control = control
        self.init_pose = init_pose
        self.render_mode = sim_params.render_mode
        self.detect_flip = detect_flip
        self.last_tarsalseg_names = [
            f"{side}{pos}Tarsus5" for side in "LR" for pos in "FMH"
        ]

        if self.sim_params.draw_contacts and "cv2" not in sys.modules:
            logging.warning(
                "Overriding `draw_contacts` to False because OpenCV is required "
                "to draw the arrows but it is not installed."
            )
            self.sim_params.draw_contacts = False

        # Parse collisions specs
        if isinstance(floor_collisions, str):
            self.floor_collisions = config.get_collision_geoms(floor_collisions)
        else:
            self.floor_collisions = floor_collisions
        if isinstance(self_collisions, str):
            self.self_collisions = config.get_collision_geoms(self_collisions)
        else:
            self.self_collisions = self_collisions

        self.n_legs = 6

        self.adhesion_off_duration_steps = int(
            self.sim_params.adhesion_off_duration / self.timestep
        )
        self.adhesion_off_refractory_duration_steps = int(
            self.sim_params.adhesion_off_refractory_duration / self.timestep
        )
        self.adhesion_counter = np.zeros(self.n_legs)
        self.adhesion_refractory_counter = np.zeros(self.n_legs)

        # Order is based on the self.last_tarsalseg_names
        leglift_reference_joint = [
            "Tibia",
            "Femur_roll",
            "Femur_roll",
            "Tibia",
            "Femur_roll",
            "Femur_roll",
        ]
        self.leglift_ref_jnt_id = [
            self.actuated_joints.index("joint_" + tarsus_joint[:2] + joint)
            for tarsus_joint, joint in zip(
                self.last_tarsalseg_names, leglift_reference_joint
            )
        ]
        adhesion_comparison_dir = ["inf", "inf", "inf", "inf", "sup", "sup"]
        self.adhesion_sup_id = np.array(
            [c_dir == "sup" for c_dir in adhesion_comparison_dir]
        )
        self.last_refjnt_angvel = np.zeros(self.n_legs)
        self._last_adhesion = np.zeros(self.n_legs)
        self._active_adhesion = np.zeros(self.n_legs)

        if self.sim_params.draw_adhesion and not self.sim_params.enable_adhesion:
            logging.warning(
                "Overriding `draw_adhesion` to False because adhesion is not enabled."
            )
            self.sim_params.draw_adhesion = False

        if self.sim_params.draw_adhesion:
            self.leg_adhesion_drawing_segments = np.array(
                [
                    [
                        "Animat/" + tarsus5.replace("5", str(i)) + "_visual"
                        for i in range(1, 6)
                    ]
                    for tarsus5 in self.last_tarsalseg_names
                ]
            )
            self.adhesion_rgba = [1.0, 0.0, 0.0, 0.8]
            self.active_adhesion_rgba = [0.0, 0.0, 1.0, 0.8]
            self.base_rgba = [0.5, 0.5, 0.5, 1.0]

        if self.sim_params.draw_gravity:
            self.last_fly_pos = spawn_pos
            self.gravity_rgba = [1 - 213 / 255, 1 - 90 / 255, 1 - 255 / 255, 1.0]
            cam_name = self.sim_params.render_camera
            self.arrow_offset = np.zeros(3)
            if "bottom" in cam_name or "top" in cam_name:
                self.arrow_offset[0] = -3
                self.arrow_offset[1] = 2
            elif "left" in cam_name or "right" in cam_name:
                self.arrow_offset[2] = 2
                self.arrow_offset[0] = -3
            elif "front" in cam_name or "back" in cam_name:
                self.arrow_offset[2] = 2
                self.arrow_offset[1] = 3

        if self.sim_params.align_camera_with_gravity:
            self.camera_rot = np.eye(3)

        # Define action and observation spaces
        num_dofs = len(actuated_joints)
        action_bound = np.pi if self.control == "position" else np.inf
        num_contacts = len(self.contact_sensor_placements)
        self.action_space, self.observation_space = self._define_spaces(
            num_dofs, action_bound, num_contacts
        )

        # Load NMF model
        self.model = mjcf.from_path(data.mujoco_groundwalking_model_path)
        self._set_geom_colors()

        # Add cameras imitating the fly's eyes
        self.curr_visual_input = None
        self.curr_raw_visual_input = None
        self._last_vision_update_time = -np.inf
        self._eff_visual_render_interval = 1 / self.sim_params.vision_refresh_rate
        self._vision_update_mask = []
        if self.sim_params.enable_vision:
            self._configure_eyes()

        # Define list of actuated joints
        self.actuators = [
            self.model.find("actuator", f"actuator_{control}_{joint}")
            for joint in actuated_joints
        ]
        self._set_actuators_gain()
        self._set_geoms_friction()
        self._set_joints_stiffness_and_damping()
        self._set_compliant_tarsus()

        self.floor_height = self._get_max_floor_height(arena)

        # Add arena and put fly in it
        arena.spawn_entity(self.model, self.spawn_pos, self.spawn_orient)
        self.arena_root = arena.root_element
        self.arena_root.option.timestep = self.timestep

        camera_name = self.sim_params.render_camera
        model_camera_name = self.sim_params.render_camera.split("/")[-1]
        self.cam = self.model.find("camera", model_camera_name)
<<<<<<< HEAD
        if self.cam is None:
            self.update_camera_pos = False
            self.sim_params.camera_follows_fly_orientation = False
        else:
            if "Animat" in camera_name and not "head" in camera_name:
                self.update_camera_pos = True
                self.cam_offset = self.cam.pos
            print(camera_name, self.update_camera_pos)
            if (
                camera_name
                in ["Animat/camera_right_front", "Animat/camera_left_top_zoomout"]
                and self.sim_params.camera_follows_fly_orientation
            ):
                self.sim_params.camera_follows_fly_orientation = False
                logging.warning(
                    "Overriding `camera_follows_fly_orientation` to False because"
                    " it can not be applied to the compound cameras (right front, left top, ect ...)."
                )
            elif (
                not self.update_camera_pos
                and self.sim_params.camera_follows_fly_orientation
            ):
                self.sim_params.camera_follows_fly_orientation = False
                logging.warning(
                    "Overriding `camera_follows_fly_orientation` to False because"
                    " it can not be applied to vision cameras or cameras outside of the fly."
                )
            elif self.sim_params.camera_follows_fly_orientation:
                # Why would that be xyz and not XYZ ? DOES NOT MAKE SENSE BUT IT WORKS
                self.base_camera_rot = R.from_euler(
                    "xyz", self.cam.euler + self.spawn_orient
                ).as_matrix()
                # THIS SOMEHOW REPLICATES THE CAMERA XMAT OBTAINED BY MUJOCO WHE USING TRACKED CAMERA
            elif not self.sim_params.camera_follows_fly_orientation:
                # change the camera to track (no changes in orientation of the camera)
                self.cam.mode = "track"
=======
        self._initialize_custom_camera_handling(camera_name)
>>>>>>> bcba6954

        # Add collision/contacts
        floor_collision_geoms = self._parse_collision_specs(floor_collisions)
        self.floor_contacts, self.floor_contact_names = self._define_floor_contacts(
            floor_collision_geoms
        )
        self_collision_geoms = self._parse_collision_specs(self_collisions)
        self.self_contacts, self.self_contact_names = self._define_self_contacts(
            self_collision_geoms
        )

        # Add sensors
        self.joint_sensors = self._add_joint_sensors()
        self.body_sensors = self._add_body_sensors()
        self.end_effector_sensors = self._add_end_effector_sensors()
        self.antennae_sensors = (
            self._add_odor_sensors() if sim_params.enable_olfaction else None
        )
        self._add_force_sensors()
        self.contact_sensor_placements = [
            f"Animat/{body}" for body in self.contact_sensor_placements
        ]
        self.adhesion_actuators = self._add_adhesion_actuators(
            self.sim_params.adhesion_gain
        )
        # Those need to be in the same order as the adhesion sensor
        # (due to comparison with the last adhesion_signal)
        adhesion_sensor_indices = []
        for adhesion_actuator in self.adhesion_actuators:
            for index, contact_sensor in enumerate(self.contact_sensor_placements):
                if f"{contact_sensor}_adhesion" in f"Animat/{adhesion_actuator.name}":
                    adhesion_sensor_indices.append(index)
        self.adhesion_bodies_with_contact_sensors = np.array(adhesion_sensor_indices)

        # Set up physics and apply ad hoc changes to gravity, stiffness, and friction
        self.physics = mjcf.Physics.from_mjcf_model(self.arena_root)
        self.adhesion_actuator_geomid = np.array(
            [
                self.physics.model.geom(
                    "Animat/" + adhesion_actuator.body + "_collision"
                ).id
                for adhesion_actuator in self.adhesion_actuators
            ]
        )

        # Set gravity
        self.set_gravity(self.sim_params.gravity)

        # Apply initial pose.(TARSI MUST HAVE MADE COMPLIANT BEFORE)!
        self._set_init_pose(self.init_pose)

        # Set up a few things for rendering
        self.curr_time = 0
        self._last_render_time = -np.inf
        if sim_params.render_mode != "headless":
            self._eff_render_interval = (
                sim_params.render_playspeed / self.sim_params.render_fps
            )
        self._frames = []

        if self.sim_params.draw_contacts:
            self._last_contact_force = []
            self._last_contact_pos = []

        if self.sim_params.draw_contacts or self.sim_params.draw_gravity:
            width, height = self.sim_params.render_window_size
            self.dm_camera = dm_control.mujoco.Camera(
                self.physics,
                camera_id=self.sim_params.render_camera,
                width=width,
                height=height,
            )
            self.decompose_colors = [[255, 0, 0], [0, 255, 0], [0, 0, 255]]

        # flip detection
        self._flip_counter = 0

    def _configure_eyes(self):
        for name in ["LEye_cam", "REye_cam"]:
            parent_name, position, euler_angle, rgba = config.sensor_positions[name]
            parent_body = self.model.find("body", parent_name)
            sensor_body = parent_body.add("body", name=f"{name}_body", pos=position)
            sensor_body.add(
                "camera",
                name=name,
                dclass="nmf",
                mode="track",
                euler=euler_angle,
                fovy=config.fovy_per_eye,
            )
            if self.sim_params.draw_markers:
                sensor_body.add(
                    "geom",
                    name=f"{name}_marker",
                    type="sphere",
                    size=[0.06],
                    rgba=rgba,
                )

        # Make list of geometries that are hidden during visual input rendering
        self._geoms_to_hide = []
        for segment in config.hidden_segments_for_vision:
            # all body segments have a visual geom - add this first
            visual_geom_name = f"{segment}_visual"
            self._geoms_to_hide.append(visual_geom_name)
            # some body segments also have a collision geom - add this if it exists
            collision_geom_name = f"{segment}_collision"
            collision_geom = self.model.find("geom", collision_geom_name)
            if collision_geom is not None:
                self._geoms_to_hide.append(collision_geom_name)

    def _parse_collision_specs(self, collision_spec: Union[str, List[str]]):
        if collision_spec == "all":
            return [
                geom.name
                for geom in self.model.find_all("geom")
                if "collision" in geom.name
            ]
        elif isinstance(collision_spec, str):
            return config.get_collision_geoms(collision_spec)
        elif isinstance(collision_spec, list):
            return collision_spec
        else:
            raise ValueError(f"Unrecognized collision spec {collision_spec}")

    def _correct_camera_orientation(self, camera_name: str):
        # Correct the camera orientation by incorporating the spawn rotation
        # of the arena

        # Get the camera
        camera = self.model.find("camera", camera_name)
        if camera is None or camera.mode in ["targetbody", "targetbodycom"]:
            return 0
        if "head" in camera_name or "front_zoomin" in camera_name:
            # Don't correct the head camera
            return camera

        # Add the spawn rotation (keep horizon flat)
        spawn_quat = np.array(
            [
                np.cos(self.spawn_orient[-1] / 2),
                self.spawn_orient[0] * np.sin(self.spawn_orient[-1] / 2),
                self.spawn_orient[1] * np.sin(self.spawn_orient[-1] / 2),
                self.spawn_orient[2] * np.sin(self.spawn_orient[-1] / 2),
            ]
        )

        # Change camera euler to quaternion
        camera_quat = transformations.euler_to_quat(camera.euler)
        new_camera_quat = transformations.quat_mul(
            transformations.quat_inv(spawn_quat), camera_quat
        )
        camera.euler = transformations.quat_to_euler(new_camera_quat)

        # Elevate the camera slightly gives a better view of the arena
        if not "zoomin" in camera_name:
            camera.pos = camera.pos + [0.0, 0.0, 0.5]
        if "front" in camera_name:
            camera.pos[2] = camera.pos[2] + 1.0

        return camera

    def _set_geom_colors(self):
        for bodypart in config.colors.keys():
            if bodypart in ["A12345", "A6"]:
                self.model.asset.add(
                    "texture",
                    name=f"{bodypart}_texture",
                    type="cube",
                    builtin="gradient",
                    mark="random",
                    random=0.3,
                    markrgb=config.colors[bodypart][2],
                    rgb1=config.colors[bodypart][0],
                    rgb2=config.colors[bodypart][1],
                    width=200,
                    height=200,
                )
                self.model.asset.add(
                    "material",
                    name=f"{bodypart}_material",
                    texture=f"{bodypart}_texture",
                    specular=0.0,
                    shininess=0.0,
                    reflectance=0.0,
                    texuniform=True,
                    texrepeat=[1, 1],
                )
            elif bodypart in [
                "thorax",
                "coxa",
                "femur",
                "tibia",
                "tarsus",
                "head",
                "antennas",
                "proboscis",
            ]:
                size = 500
                random = 0.05

                if bodypart in ["thorax", "head"]:
                    size = 50
                    random = 0.3
                elif bodypart in ["antennas", "proboscis"]:
                    size = 50
                    random = 0.1

                self.model.asset.add(
                    "texture",
                    name=f"{bodypart}_texture",
                    type="cube",
                    builtin="flat",
                    rgb1=config.colors[bodypart][0],
                    rgb2=config.colors[bodypart][0],
                    markrgb=config.colors[bodypart][1],
                    mark="random",
                    random=random,
                    width=size,
                    height=size,
                )
                self.model.asset.add(
                    "material",
                    name=f"{bodypart}_material",
                    texture=f"{bodypart}_texture",
                    rgba=config.colors[bodypart][2],
                    specular=0.0,
                    shininess=0.0,
                    reflectance=0.0,
                    texuniform=True,
                    texrepeat=[1, 1],
                )
            else:
                self.model.asset.add(
                    "material",
                    name=f"{bodypart}_material",
                    specular=0.0,
                    shininess=0.0,
                    reflectance=0.0,
                    rgba=config.colors[bodypart],
                )

        for geom in self.model.find_all("geom"):
            if "visual" in geom.name:
                if geom.name[1:-7] == "Eye":
                    geom.material = "eyes_material"
                elif geom.name[2:-7] == "Coxa":
                    geom.material = "coxa_material"
                elif geom.name[2:-7] == "Femur":
                    geom.material = "femur_material"
                elif geom.name[2:-7] == "Tibia":
                    geom.material = "tibia_material"
                elif geom.name[2:-8] == "Tarsus":
                    geom.material = "tarsus_material"
                elif geom.name[1:-7] == "Wing":
                    geom.material = "wings_material"
                elif geom.name[0:-7] in ["A1A2", "A3", "A4", "A5"]:
                    geom.material = "A12345_material"
                elif geom.name[0:-7] == "A6":
                    geom.material = "A6_material"
                elif geom.name[0:-7] == "Thorax":
                    geom.material = "thorax_material"
                elif geom.name[0:-7] in ["Haustellum", "Rostrum"]:
                    geom.material = "proboscis_material"
                elif geom.name[1:-7] == "Arista":
                    geom.material = "aristas_material"
                elif geom.name[1:-7] in ["Pedicel", "Funiculus"]:
                    geom.material = "antennas_material"
                elif geom.name[1:-7] == "Haltere":
                    geom.material = "halteres_material"
                elif geom.name[:-7] == "Head":
                    geom.material = "head_material"
                else:
                    geom.material = "body_material"

    def _get_max_floor_height(self, arena):
        max_floor_height = -1 * np.inf
        for geom in arena.root_element.find_all("geom"):
            name = geom.name
            if name is None or (
                "floor" in name or "ground" in name or "treadmill" in name
            ):
                if geom.type == "box":
                    block_height = geom.pos[2] + geom.size[2]
                    max_floor_height = max(max_floor_height, block_height)
                elif geom.type == "plane":
                    try:
                        plane_height = geom.pos[2]
                    except TypeError:
                        plane_height = 0.0
                    max_floor_height = max(max_floor_height, plane_height)
                elif geom.type == "sphere":
                    sphere_height = geom.pos[2] + geom.size[0]
                    max_floor_height = max(max_floor_height, sphere_height)
        return max_floor_height

    def _define_spaces(self, num_dofs, action_bound, num_contacts):
        action_space = {
            "joints": spaces.Box(
                low=-action_bound, high=action_bound, shape=(num_dofs,)
            ),
            "adhesion": spaces.Discrete(n=2, start=0),  # 0: no adhesion, 1: adhesion
        }
        observation_space = {
            # joints: shape (3, num_dofs): (pos, vel, torque) of each DoF
            "joints": spaces.Box(low=-np.inf, high=np.inf, shape=(3, num_dofs)),
            # fly: shape (4, 3):
            # 0th row: x, y, z position of the fly in arena
            # 1st row: x, y, z velocity of the fly in arena
            # 2nd row: orientation of fly around x, y, z axes
            # 3rd row: rate of change of fly orientation
            "fly": spaces.Box(low=-np.inf, high=np.inf, shape=(4, 3)),
            # contact forces: readings of the touch contact sensors, one
            # placed for each of the ``contact_sensor_placements``
            "contact_forces": spaces.Box(
                low=-np.inf,
                high=np.inf,
                shape=(3, num_contacts),
            ),
            # x, y, z positions of the end effectors (tarsus-5 segments)
            "end_effectors": spaces.Box(low=-np.inf, high=np.inf, shape=(3 * 6,)),
            "fly_orient": spaces.Box(low=-np.inf, high=np.inf, shape=(3,)),
        }
        return action_space, observation_space

    def _initialize_custom_camera_handling(self, camera_name):
        """
        This function is called when the camera is initialized. It can be used to
        customize the camera behavior. I case update_camera_pos is True and the camera is
        within the animat and not a head camera, the z position will be fixed to avoid oscillations
        If self.sim_params.camera_follows_fly_orientation is True, the camera will be rotated
        to follow the fly orientation (i.e the front camera will always be in front of the fly)
        """

        is_Animat = "Animat" in camera_name
        is_visualization_camera = (
            "head" in camera_name
            or "Tarsus" in camera_name
            or "camera_front_zoomin" in camera_name
        )

        is_compound_camera = not camera_name in [
            "Animat/camera_front",
            "Animat/camera_top",
            "Animat/camera_bottom",
            "Animat/camera_back",
            "Animat/camera_right",
            "Animat/camera_left",
        ]

        # always add pos update if it is a head camera
        if is_Animat and not is_visualization_camera:
            self.update_camera_pos = True
            self.cam_offset = self.cam.pos
            if is_compound_camera and self.sim_params.camera_follows_fly_orientation:
                self.sim_params.camera_follows_fly_orientation = False
                logging.warning(
                    "Overriding `camera_follows_fly_orientation` to False because"
                    "it is never applied to visualization cameras (head, tarsus, ect ...)"
                    "or non Animat camera."
                )
            elif self.sim_params.camera_follows_fly_orientation:
                # Why would that be xyz and not XYZ ? DOES NOT MAKE SENSE BUT IT WORKS
                self.base_camera_rot = R.from_euler(
                    "xyz", self.cam.euler + self.spawn_orient
                ).as_matrix()
                # THIS SOMEHOW REPLICATES THE CAMERA XMAT OBTAINED BY MUJOCO WHE USING TRACKED CAMERA
            else:
                # if not camera_follows_fly_orientation need to change the camera mode to track
                self.cam.mode = "track"
            return
        else:
            self.update_camera_pos = False
            if self.sim_params.camera_follows_fly_orientation:
                self.sim_params.camera_follows_fly_orientation = False
                logging.warning(
                    "Overriding `camera_follows_fly_orientation` to False because"
                    "it is never applied to visualization cameras (head, tarsus, ect ...)"
                    "or non Animat camera."
                )
            return

    def _set_actuators_gain(self):
        for actuator in self.actuators:
            actuator.kp = self.sim_params.actuator_kp

    def _set_geoms_friction(self):
        for geom in self.model.find_all("geom"):
            if "collision" in geom.name:
                geom.friction = self.sim_params.friction

    def _set_joints_stiffness_and_damping(self):
        for joint in self.model.find_all("joint"):
            if joint.name in self.actuated_joints:
                joint.stiffness = self.sim_params.joint_stiffness
                joint.damping = self.sim_params.joint_damping

    def _define_self_contacts(self, self_collisions_geoms):
        self_contact_pairs = []
        self_contact_pairs_names = []
        for geom1 in self_collisions_geoms:
            for geom2 in self_collisions_geoms:
                is_duplicate = f"{geom1}_{geom2}" in self_contact_pairs_names
                if geom1 != geom2 and not is_duplicate:
                    # Do not add contact if the parent bodies have a child parent
                    # relationship
                    body1 = self.model.find("geom", geom1).parent
                    body2 = self.model.find("geom", geom2).parent
                    body1_children = [
                        child.name
                        for child in body1.all_children()
                        if child.tag == "body"
                    ]
                    body2_children = [
                        child.name
                        for child in body2.all_children()
                        if child.tag == "body"
                    ]

                    if not (
                        body1.name == body2.name
                        or body1.name in body2_children
                        or body2.name in body1_children
                        or body1.name in body2.parent.name
                        or body2.name in body1.parent.name
                    ):
                        contact_pair = self.model.contact.add(
                            "pair",
                            name=f"{geom1}_{geom2}",
                            geom1=geom1,
                            geom2=geom2,
                            solref=self.sim_params.contact_solref,
                            solimp=self.sim_params.contact_solimp,
                            margin=0.0,  # change margin to avoid penetration
                        )
                        self_contact_pairs.append(contact_pair)
                        self_contact_pairs_names.append(f"{geom1}_{geom2}")
        return self_contact_pairs, self_contact_pairs_names

    def _define_floor_contacts(self, floor_collisions_geoms):
        floor_contact_pairs = []
        floor_contact_pairs_names = []
        ground_id = 0

        for geom in self.arena_root.find_all("geom"):
            if geom.name is None:
                is_ground = True
            elif "visual" in geom.name or "collision" in geom.name:
                is_ground = False
            elif "cam" in geom.name or "sensor" in geom.name:
                is_ground = False
            else:
                is_ground = True
            if is_ground:
                for animat_geom_name in floor_collisions_geoms:
                    if geom.name is None:
                        geom.name = f"groundblock_{ground_id}"
                        ground_id += 1
                    mean_friction = np.mean(
                        [
                            self.sim_params.friction,  # fly friction
                            self.arena.friction,  # arena ground friction
                        ],
                        axis=0,
                    )
                    floor_contact_pair = self.arena_root.contact.add(
                        "pair",
                        name=f"{geom.name}_{animat_geom_name}",
                        geom1=f"Animat/{animat_geom_name}",
                        geom2=f"{geom.name}",
                        solref=self.sim_params.contact_solref,
                        solimp=self.sim_params.contact_solimp,
                        margin=0.0,  # change margin to avoid penetration
                        friction=np.repeat(
                            mean_friction,
                            (2, 1, 2),
                        ),
                    )
                    floor_contact_pairs.append(floor_contact_pair)
                    floor_contact_pairs_names.append(f"{geom.name}_{animat_geom_name}")

        return floor_contact_pairs, floor_contact_pairs_names

    def _add_joint_sensors(self):
        joint_sensors = []
        for joint in self.actuated_joints:
            joint_sensors.extend(
                [
                    self.model.sensor.add(
                        "jointpos", name=f"jointpos_{joint}", joint=joint
                    ),
                    self.model.sensor.add(
                        "jointvel", name=f"jointvel_{joint}", joint=joint
                    ),
                    self.model.sensor.add(
                        "actuatorfrc",
                        name=f"actuatorfrc_position_{joint}",
                        actuator=f"actuator_position_{joint}",
                    ),
                    self.model.sensor.add(
                        "actuatorfrc",
                        name=f"actuatorfrc_velocity_{joint}",
                        actuator=f"actuator_velocity_{joint}",
                    ),
                    self.model.sensor.add(
                        "actuatorfrc",
                        name=f"actuatorfrc_motor_{joint}",
                        actuator=f"actuator_torque_{joint}",
                    ),
                ]
            )
        return joint_sensors

    def _add_body_sensors(self):
        lin_pos_sensor = self.model.sensor.add(
            "framepos", name="thorax_pos", objtype="body", objname="Thorax"
        )
        lin_vel_sensor = self.model.sensor.add(
            "framelinvel", name="thorax_linvel", objtype="body", objname="Thorax"
        )
        ang_pos_sensor = self.model.sensor.add(
            "framequat", name="thorax_quat", objtype="body", objname="Thorax"
        )
        ang_vel_sensor = self.model.sensor.add(
            "frameangvel", name="thorax_angvel", objtype="body", objname="Thorax"
        )
        orient_sensor = self.model.sensor.add(
            "framezaxis", name="thorax_orient", objtype="body", objname="Thorax"
        )
        return [
            lin_pos_sensor,
            lin_vel_sensor,
            ang_pos_sensor,
            ang_vel_sensor,
            orient_sensor,
        ]

    def _add_end_effector_sensors(self):
        end_effector_sensors = []
        for name in self.last_tarsalseg_names:
            sensor = self.model.sensor.add(
                "framepos",
                name=f"{name}_pos",
                objtype="body",
                objname=name,
            )
            end_effector_sensors.append(sensor)
        return end_effector_sensors

    def _add_odor_sensors(self):
        sensor_names = [
            "LAntenna_sensor",
            "RAntenna_sensor",
            "LMaxillaryPalp_sensor",
            "RMaxillaryPalp_sensor",
        ]
        antennae_sensors = []
        for name in sensor_names:
            parent_name, position, rgba = config.sensor_positions[name]
            parent_body = self.model.find("body", parent_name)
            sensor_body = parent_body.add("body", name=f"{name}_body", pos=position)
            sensor = self.model.sensor.add(
                "framepos",
                name=f"{name}_pos_sensor",
                objtype="body",
                objname=f"{name}_body",
            )
            antennae_sensors.append(sensor)
            if self.sim_params.draw_markers:
                sensor_body.add(
                    "geom",
                    name=f"{name}_marker",
                    type="sphere",
                    size=[0.06],
                    rgba=rgba,
                )
            # sensor = self.model.sensor.add(
            #     "framepos",
            #     name=f"{name}_pos",
            #     objtype="body",
            #     objname=name,
            # )

        return antennae_sensors

    def _add_force_sensors(self):
        """
        Add force sensors to the tracked bodies
        Without them the cfrc_ext is zero
        Returns
        -------
        All force sensors
        """
        force_sensors = []
        for tracked_geom in self.contact_sensor_placements:
            body = self.model.find("body", tracked_geom)
            site = body.add(
                "site",
                name=f"{tracked_geom}_site",
                pos=[0, 0, 0],
                size=np.ones(3) * 0.005,
            )
            force_sensor = self.model.sensor.add(
                "force", name=f"force_{body.name}", site=site.name
            )
            force_sensors.append(force_sensor)

        return force_sensors

    def _add_adhesion_actuators(self, gain):
        adhesion_actuators = []
        for name in self.last_tarsalseg_names:
            adhesion_actuators.append(
                self.model.actuator.add(
                    "adhesion",
                    name=f"{name}_adhesion",
                    gain=f"{gain}",
                    body=name,
                    ctrlrange="0 1000000",
                    forcerange="-inf inf",
                )
            )
        return adhesion_actuators

    def _set_init_pose(self, init_pose: Dict[str, float]):
        with self.physics.reset_context():
            for i in range(len(self.actuated_joints)):
                curr_joint = self.actuators[i].joint.name
                if (curr_joint in self.actuated_joints) and (curr_joint in init_pose):
                    animat_name = f"Animat/{curr_joint}"
                    self.physics.named.data.qpos[animat_name] = init_pose[curr_joint]

    def _set_compliant_tarsus(self):
        """Set the Tarsus2/3/4/5 to be compliant by setting the stiffness
        and damping to a low value"""
        stiffness = self.sim_params.tarsus_stiffness
        damping = self.sim_params.tarsus_damping
        for side in "LR":
            for pos in "FMH":
                for tarsus_link in range(2, 5 + 1):
                    joint = self.model.find(
                        "joint", f"joint_{side}{pos}Tarsus{tarsus_link}"
                    )
                    joint.stiffness = stiffness
                    joint.damping = damping

    def set_gravity(self, gravity: List[float], rot_mat: np.ndarray = None):
        """Set the gravity of the environment.
        The change in the point of view has been extensively tested for the simple cameras
        (left right top bottom front back) but not for the composed ones

        In any case set slope is the way to go to change the slope of the floor

        Parameters
        ----------
        gravity : List[float]
            The gravity vector.
        rot_mat : np.ndarray, optional
            The rotation matrix to align the camera with the gravity vector, by default None
        """
        # Only change the angle of the camera if the new gravity vector and the camera angle are compatible
        camera_is_compatible = False
        if (
            "left" in self.sim_params.render_camera
            or "right" in self.sim_params.render_camera
        ):
            if not gravity[1] > 0:
                camera_is_compatible = True
        # elif "top" in self.sim_params.camera_name or "bottom" in self.sim_params.camera_name:
        elif (
            "front" in self.sim_params.render_camera
            or "back" in self.sim_params.render_camera
        ):
            if not gravity[1] > 0:
                camera_is_compatible = True

        if rot_mat is not None and self.sim_params.align_camera_with_gravity:
            self.camera_rot = rot_mat
        elif camera_is_compatible:
            normalised_gravity = (np.array(gravity) / np.linalg.norm(gravity)).reshape(
                (1, 3)
            )
            downward_ref = np.array([0.0, 0.0, -1.0]).reshape((1, 3))

            if (
                not (normalised_gravity == downward_ref).all()
                and self.sim_params.align_camera_with_gravity
            ):
                # Generate a bunch of vectors to help the optimisation algorithm

                random_vectors = np.tile(np.random.rand(10_000), (3, 1)).T
                downward_refs = random_vectors + downward_ref
                gravity_vectors = random_vectors + normalised_gravity
                downward_refs = downward_refs
                gravity_vectors = gravity_vectors
                rot_mult = R.align_vectors(downward_refs, gravity_vectors)[0]

                rot_simple = R.align_vectors(
                    np.reshape(normalised_gravity, (1, 3)),
                    downward_ref.reshape((1, 3)),
                )[0]

                diff_mult = np.linalg.norm(
                    np.dot(rot_mult.as_matrix(), normalised_gravity.T) - downward_ref.T
                )
                diff_simple = np.linalg.norm(
                    np.dot(rot_simple.as_matrix(), normalised_gravity.T)
                    - downward_ref.T
                )
                if diff_mult < diff_simple:
                    rot = rot_mult
                else:
                    rot = rot_simple

                logging.info(
                    f"{normalised_gravity}, "
                    f"{rot.as_euler('xyz')}, "
                    f"{np.dot(rot.as_matrix(), normalised_gravity.T).T}, ",
                    f"{downward_ref}",
                )

                # check if rotation has effect if not remove it
                euler_rot = rot.as_euler("xyz")
                new_euler_rot = np.zeros(3)
                last_rotated_vector = normalised_gravity
                for i in range(0, 3):
                    new_euler_rot[: i + 1] = euler_rot[: i + 1].copy()

                    rotated_vector = (
                        R.from_euler("xyz", new_euler_rot).as_matrix()
                        @ normalised_gravity.T
                    ).T
                    logging.info(
                        f"{euler_rot}, "
                        f"{new_euler_rot}, "
                        f"{rotated_vector}, "
                        f"{last_rotated_vector}"
                    )
                    if np.linalg.norm(rotated_vector - last_rotated_vector) < 1e-2:
                        logging.info("Removing component {i}")
                        euler_rot[i] = 0
                    last_rotated_vector = rotated_vector

                logging.info(str(euler_rot))
                rot = R.from_euler("xyz", euler_rot)
                rot_mat = rot.as_matrix()

                self.camera_rot = rot_mat.T

        self.physics.model.opt.gravity[:] = gravity

    def set_slope(self, slope: float, rot_axis="y"):
        """Set the slope of the environment. And modify the camera orientation
        so that gravity is always pointing down.
        Always use as reference a slope of zeros and not the previous slope.

        Parameters
        ----------
        slope : float
            The desired_slope of the environment in degrees.
        rot_axis : str, optional
            The axis about which the slope is applied, by default "y".
        """
        rot_mat = np.eye(3)
        if rot_axis == "x":
            rot_mat = transformations.rotation_x_axis(np.deg2rad(slope))
        elif rot_axis == "y":
            rot_mat = transformations.rotation_y_axis(np.deg2rad(slope))
        elif rot_axis == "z":
            rot_mat = transformations.rotation_z_axis(np.deg2rad(slope))
        new_gravity = np.dot(rot_mat, self.sim_params.gravity)
        self.set_gravity(new_gravity, rot_mat)

        return 0

    def reset(self, seed=0) -> Tuple[ObsType, Dict[str, Any]]:
        """Reset the Gym environment.

        Returns
        -------
        ObsType
            The observation as defined by the environment.
        Dict[str, Any]
            Any additional information that is not part of the observation.
            This is an empty dictionary by default but the user can
            override this method to return additional information.
        """
        self.physics.reset()
        if np.any(self.physics.model.opt.gravity[:] - self.sim_params.gravity > 1e-3):
            self.set_gravity(self.sim_params.gravity)
            if self.sim_params.align_camera_with_gravity:
                self.camera_rot = np.eye(3)
        self.curr_time = 0
        self._set_init_pose(self.init_pose)
        self._frames = []
        self._last_render_time = -np.inf
        self._last_vision_update_time = -np.inf
        self.curr_raw_visual_input = None
        self.curr_visual_input = None
        self._vision_update_mask = []
        return self.get_observation(), self.get_info()

    def step(
        self, action: ObsType
    ) -> Tuple[ObsType, SupportsFloat, bool, bool, Dict[str, Any]]:
        """Step the Gym environment.

        Parameters
        ----------
        action : ObsType
            Action dictionary as defined by the environment's action space.

        Returns
        -------
        ObsType
            The observation as defined by the environment.
        SupportsFloat
            The reward as defined by the environment.
        bool
            Whether the episode has terminated due to factors that are
            defined within the Markov Decision Process (eg. task
            completion/failure, etc).
        bool
            Whether the episode has terminated due to factors beyond the
            Markov Decision Process (eg. time limit, etc).
        Dict[str, Any]
            Any additional information that is not part of the observation.
            This is an empty dictionary by default but the user can
            override this method to return additional information.
        """
        self.arena.step(dt=self.timestep, physics=self.physics)
        self.physics.bind(self.actuators).ctrl = action["joints"]
        if self.sim_params.enable_adhesion:
            self.physics.bind(self.adhesion_actuators).ctrl = action["adhesion"]
            self._last_adhesion = action["adhesion"]

        self.physics.step()
        self.curr_time += self.timestep
        observation = self.get_observation()
        reward = self.get_reward()
        terminated = self.is_terminated()
        truncated = self.is_truncated()
        info = self.get_info()

        if self.detect_flip:
            if observation["contact_forces"].sum() < 1:
                self._flip_counter += 1
            else:
                self._flip_counter = 0
            if (
                self.curr_time > config.flip_ignore_period
                and self._flip_counter * self.timestep > config.flip_threshold
            ):
                info["flip"] = True
            else:
                info["flip"] = False

        return observation, reward, terminated, truncated, info

    def get_adhesion_vector(self):
        adhesion = np.ones(len(self.last_tarsalseg_names))
        adhesion[
            np.logical_and(
                self.adhesion_sup_id,
                self.last_refjnt_angvel > config.adhesion_speed_thresholds,
            )
        ] = 0
        adhesion[
            np.logical_and(
                ~self.adhesion_sup_id,
                self.last_refjnt_angvel < config.adhesion_speed_thresholds,
            )
        ] = 0
        adhesion[self.adhesion_counter > 0] = 0
        # During the refractory period, adhesion is ON; by defualt adhesion
        # is on only switch it off when lifting the leg
        adhesion[self.adhesion_refractory_counter > 0] = 1

        self.adhesion_counter[
            np.logical_or(adhesion <= 0, self.adhesion_counter > 0)
        ] += 1
        self.adhesion_refractory_counter[
            np.logical_or(
                self.adhesion_counter > self.adhesion_off_duration_steps,
                self.adhesion_refractory_counter > 0,
            )
        ] += 1
        self.adhesion_refractory_counter[
            self.adhesion_refractory_counter
            > self.adhesion_off_refractory_duration_steps
        ] = 0
        self.adhesion_counter[
            self.adhesion_counter > self.adhesion_off_duration_steps
        ] = 0
        return adhesion

    def render(self):
        """Call the ``render`` method to update the renderer. It should be
        called every iteration; the method will decide by itself whether
        action is required."""
        if self.render_mode == "headless":
            return None
        if self.curr_time < self._last_render_time + self._eff_render_interval:
            return None
        if self.render_mode == "saved":
            width, height = self.sim_params.render_window_size
            camera = self.sim_params.render_camera
            if self.update_camera_pos:
                self._update_cam_pos()
            if self.sim_params.camera_follows_fly_orientation:
                self._update_cam_rot()
            if self.sim_params.draw_adhesion:
                self._draw_adhesion()
            if self.sim_params.align_camera_with_gravity:
                self._rotate_camera()
            img = self.physics.render(width=width, height=height, camera_id=camera)
            if self.sim_params.draw_contacts:
                img = self._draw_contacts(img)
            if self.sim_params.draw_gravity:
                img = self._draw_gravity(img)

            self._frames.append(img.copy())
            self._last_render_time = self.curr_time
            return self._frames
        else:
            raise NotImplementedError

    def _update_cam_pos(self):
        cam = self.physics.bind(self.cam)
        cam_pos = cam.xpos.copy()
        cam_pos[2] = self.cam_offset[2] + self.floor_height
        cam.xpos = cam_pos

    def _update_cam_rot(self):
        cam = self.physics.bind(self.cam)
        cam_name = self.cam.name
        fly_z_rot_euler = np.array(
            [self.fly_rot[0], 0.0, 0.0] - self.spawn_orient[::-1] - [np.pi / 2, 0, 0]
        )
        # This compensates both for the scipy to mujoco transform (align with y is [0, 0, 0]
        # in mujoco but [pi/2, 0, 0] in scipy) and the fact that the fly orientation is already
        # taken into account in the base_camera_rot (see below)
        # camera is always looking along its -z axis
        if cam_name in ["camera_top", "camera_bottom"]:
            # if camera is top or bottom always keep rotation around z only
            cam_matrix = R.from_euler("zyx", fly_z_rot_euler).as_matrix()
        elif cam_name in ["camera_front", "camera_back", "camera_left", "camera_right"]:
            # if camera is front, back, left or right apply the rotation around y
            cam_matrix = R.from_euler("yzx", fly_z_rot_euler).as_matrix()

        if cam_name in ["camera_bottom"]:
            cam_matrix = cam_matrix.T
            # z axis is inverted

        cam_matrix = self.base_camera_rot @ cam_matrix
        cam.xmat = cam_matrix.flatten()

    def _rotate_camera(self):
        # get camera
        cam = self.physics.bind(self.cam)
        # rotate the cam
        cam_matrix_base = getattr(cam, "xmat").copy()
        cam_matrix = self.camera_rot @ cam_matrix_base.reshape(3, 3)
        setattr(cam, "xmat", cam_matrix.flatten())

        return 0

    def _draw_adhesion(self):
        """Highlight the tarsal segments of the leg having adhesion"""
        if np.any(self._last_adhesion == 1):
            self.physics.named.model.geom_rgba[
                self.leg_adhesion_drawing_segments[self._last_adhesion == 1].flatten()
            ] = self.adhesion_rgba
        if np.any(self._active_adhesion):
            self.physics.named.model.geom_rgba[
                self.leg_adhesion_drawing_segments[self._active_adhesion].flatten()
            ] = self.active_adhesion_rgba
        if np.any(self._last_adhesion == 0):
            self.physics.named.model.geom_rgba[
                self.leg_adhesion_drawing_segments[self._last_adhesion == 0].flatten()
            ] = self.base_rgba
        return

    def _draw_gravity(self, img: np.ndarray) -> np.ndarray:
        """Draw gravity as an arrow. The arrow is drown at the top right of the frame."""

        camera_matrix = self.dm_camera.matrix

        if self.sim_params.align_camera_with_gravity:
            arrow_start = self.last_fly_pos + self.camera_rot @ self.arrow_offset
        else:
            arrow_start = self.last_fly_pos + self.arrow_offset

        arrow_end = (
            arrow_start
            + self.physics.model.opt.gravity * self.sim_params.gravity_arrow_scaling
        )

        xyz_global = np.array([arrow_start, arrow_end]).T

        # Camera matrices multiply homogenous [x, y, z, 1] vectors.
        corners_homogeneous = np.ones((4, xyz_global.shape[1]), dtype=float)
        corners_homogeneous[:3, :] = xyz_global

        # Project world coordinates into pixel space. See:
        # https://en.wikipedia.org/wiki/3D_projection#Mathematical_formula
        xs, ys, s = camera_matrix @ corners_homogeneous

        # x and y are in the pixel coordinate system.
        x = np.rint(xs / s).astype(int)
        y = np.rint(ys / s).astype(int)

        img = img.astype(np.uint8)
        img = cv2.arrowedLine(img, (x[0], y[0]), (x[1], y[1]), self.gravity_rgba, 10)

        return img

    def _draw_contacts(self, img: np.ndarray) -> np.ndarray:
        """Draw contacts as arrow wich length is proportional to the force
        magnitude. The arrow is drown at the center of the body. It uses the
        camera matrix to transfer from the global space to the pixels space."""
        contact_forces = np.linalg.norm(self._last_contact_force, axis=0)
        contact_indexes = np.nonzero(
            contact_forces > self.sim_params.contact_threshold
        )[0]

        n_contacts = len(contact_indexes)
        # Build an array of start and end points for the force arrows
        if n_contacts > 0:
            if not self.sim_params.decompose_contacts:
                force_arrow_points = np.tile(
                    self._last_contact_pos[:, contact_indexes], (1, 2)
                ).squeeze()

                force_arrow_points[:, n_contacts:] += (
                    self._last_contact_force[:, contact_indexes]
                    * self.sim_params.force_arrow_scaling
                )
            else:
                force_arrow_points = np.tile(
                    self._last_contact_pos[:, contact_indexes], (1, 4)
                ).squeeze()
                for j in range(3):
                    force_arrow_points[
                        j, (j + 1) * n_contacts : (j + 2) * n_contacts
                    ] += (
                        self._last_contact_force[j, contact_indexes]
                        * self.sim_params.force_arrow_scaling
                    )

            camera_matrix = self.dm_camera.matrix

            # code sample from dm_control demo notebook
            xyz_global = force_arrow_points

            # Camera matrices multiply homogenous [x, y, z, 1] vectors.
            corners_homogeneous = np.ones((4, xyz_global.shape[1]), dtype=float)
            corners_homogeneous[:3, :] = xyz_global

            # Project world coordinates into pixel space. See:
            # https://en.wikipedia.org/wiki/3D_projection#Mathematical_formula
            xs, ys, s = camera_matrix @ corners_homogeneous

            # x and y are in the pixel coordinate system.
            x = np.rint(xs / s).astype(int)
            y = np.rint(ys / s).astype(int)

            img = img.astype(np.uint8)

            # Draw the contact forces
            for i in range(n_contacts):
                pts1 = [x[i], y[i]]
                if self.sim_params.decompose_contacts:
                    for j in range(3):
                        pts2 = np.array(
                            [x[i + (j + 1) * n_contacts], y[i + (j + 1) * n_contacts]]
                        )
                        if (
                            np.linalg.norm(
                                force_arrow_points[:, i]
                                - force_arrow_points[:, i + (j + 1) * n_contacts]
                            )
                            > self.sim_params.contact_threshold
                        ):
                            arrow_length = np.linalg.norm(pts2 - pts1)
                            if arrow_length > 1e-2:
                                r = self.sim_params.tip_length / arrow_length
                            else:
                                r = 1e-4
                            img = cv2.arrowedLine(
                                img,
                                pts1,
                                pts2,
                                color=self.decompose_colors[j],
                                thickness=2,
                                tipLength=r,
                            )
                else:
                    pts2 = np.array([x[i + n_contacts], y[i + n_contacts]])
                    r = self.sim_params.tip_length / np.linalg.norm(pts2 - pts1)
                    img = cv2.arrowedLine(
                        img,
                        pts1,
                        pts2,
                        color=(255, 0, 0),
                        thickness=2,
                        tipLength=r,
                    )
        return img

    def _update_vision(self) -> np.ndarray:
        next_render_time = (
            self._last_vision_update_time + self._eff_visual_render_interval
        )
        # avoid floating point errors: when too close, update anyway
        if self.curr_time + 0.5 * self.timestep < next_render_time:
            self._vision_update_mask.append(False)
            return
        self._vision_update_mask.append(True)
        raw_visual_input = []
        ommatidia_readouts = []
        for geom in self._geoms_to_hide:
            self.physics.named.model.geom_rgba[f"Animat/{geom}"] = [0.5, 0.5, 0.5, 0]
        for side in ["L", "R"]:
            raw_img = self.physics.render(
                width=config.raw_img_width_px,
                height=config.raw_img_height_px,
                camera_id=f"Animat/{side}Eye_cam",
            )
            fish_img = vision.correct_fisheye(
                raw_img,
                config.fisheye_distortion_coefficient,
                config.fisheye_zoom,
                config.raw_img_height_px,
                config.raw_img_width_px,
            )
            readouts_per_eye = vision.raw_image_to_hex_pxls(
                np.ascontiguousarray(fish_img),
                vision.num_pixels_per_ommatidia,
                vision.ommatidia_id_map,
            )
            ommatidia_readouts.append(readouts_per_eye)
            raw_visual_input.append(fish_img)
        for geom in self._geoms_to_hide:
            self.physics.named.model.geom_rgba[f"Animat/{geom}"] = [0.5, 0.5, 0.5, 1]
        self.curr_visual_input = np.array(ommatidia_readouts)
        if self.sim_params.render_raw_vision:
            self.curr_raw_visual_input = np.array(raw_visual_input)
        self._last_vision_update_time = self.curr_time

    @property
    def vision_update_mask(self) -> np.ndarray:
        return np.array(self._vision_update_mask)

    def get_observation(self) -> Tuple[ObsType, Dict[str, Any]]:
        """Get observation without stepping the physics simulation.

        Returns
        -------
        ObsType
            The observation as defined by the environment.
        """
        # joint sensors
        joint_obs = np.zeros((3, len(self.actuated_joints)))
        joint_sensordata = self.physics.bind(self.joint_sensors).sensordata
        for i, joint in enumerate(self.actuated_joints):
            base_idx = i * 5
            # pos and vel
            joint_obs[:2, i] = joint_sensordata[base_idx : base_idx + 2]
            # torque from pos/vel/motor actuators
            joint_obs[2, i] = joint_sensordata[base_idx + 2 : base_idx + 5].sum()
        joint_obs[2, :] *= 1e-9  # convert to N

        if self.sim_params.enable_adhesion:
            self.last_refjnt_angvel = joint_obs[1, self.leglift_ref_jnt_id]
        # fly position and orientation
        cart_pos = self.physics.bind(self.body_sensors[0]).sensordata
        cart_vel = self.physics.bind(self.body_sensors[1]).sensordata

        quat = self.physics.bind(self.body_sensors[2]).sensordata
        # ang_pos = transformations.quat_to_euler(quat)
        ang_pos = R.from_quat(quat[[1, 2, 3, 0]]).as_euler(
            "ZYX"
        )  # explicitly use extrinsic ZYX
        # ang_pos[0] *= -1  # flip roll??
        ang_vel = self.physics.bind(self.body_sensors[3]).sensordata
        fly_pos = np.array([cart_pos, cart_vel, ang_pos, ang_vel])

        if self.sim_params.camera_follows_fly_orientation:
            self.fly_rot = ang_pos

        if self.sim_params.draw_gravity:
            self.last_fly_pos = cart_pos

        # contact forces from crf_ext (first three componenents are rotational (torque ?))
        contact_forces = (
            self.physics.named.data.cfrc_ext[self.contact_sensor_placements][
                :, 3:
            ].copy()
        ).T
        if self.sim_params.enable_adhesion:
            self.last_refjnt_angvel = joint_obs[1, self.leglift_ref_jnt_id]

            # Adhesion inputs force in the contact. Lets compute this force
            # and remove it from the contact forces
            contactid_normal = {}
            self._active_adhesion = np.zeros(self.n_legs, dtype=bool)
            for contact in self.physics.data.contact:
                id = np.where(self.adhesion_actuator_geomid == contact.geom1)
                if len(id[0]) > 0 and contact.exclude == 0:
                    contact_sensor_id = self.adhesion_bodies_with_contact_sensors[id][0]
                    if contact_sensor_id in contactid_normal:
                        contactid_normal[contact_sensor_id].append(contact.frame[:3])
                    else:
                        contactid_normal[contact_sensor_id] = [contact.frame[:3]]
                    self._active_adhesion[id] = True
                id = np.where(self.adhesion_actuator_geomid == contact.geom2)
                if len(id[0]) > 0 and contact.exclude == 0:
                    contact_sensor_id = self.adhesion_bodies_with_contact_sensors[id][0]
                    if contact_sensor_id in contactid_normal:
                        contactid_normal[contact_sensor_id].append(contact.frame[:3])
                    else:
                        contactid_normal[contact_sensor_id] = [contact.frame[:3]]
                    self._active_adhesion[id] = True

            for contact_sensor_id, normal in contactid_normal.items():
                adh_actuator_id = (
                    self.adhesion_bodies_with_contact_sensors == contact_sensor_id
                )
                if self._last_adhesion[adh_actuator_id] > 0:
                    if len(np.shape(normal)) > 1:
                        normal = np.mean(normal, axis=0)
                    contact_forces[:, contact_sensor_id] -= (
                        self.sim_params.adhesion_gain * normal
                    )

        # if draw contacts same last contact forces and positiions
        if self.sim_params.draw_contacts:
            self._last_contact_force = contact_forces
            self._last_contact_pos = (
                self.physics.named.data.xpos[self.contact_sensor_placements].copy().T
            )

        # end effector position
        ee_pos = self.physics.bind(self.end_effector_sensors).sensordata.copy()

        orient_vec = self.physics.bind(self.body_sensors[4]).sensordata.copy()

        obs = {
            "joints": joint_obs,
            "fly": fly_pos,
            "contact_forces": contact_forces,
            "end_effectors": ee_pos,
            "fly_orient": orient_vec,
        }

        # olfaction
        if self.sim_params.enable_olfaction:
            antennae_pos = self.physics.bind(self.antennae_sensors).sensordata
            odor_intensity = self.arena.get_olfaction(antennae_pos.reshape(4, 3))
            obs["odor_intensity"] = odor_intensity

        # vision
        if self.sim_params.enable_vision:
            self._update_vision()
            obs["vision"] = self.curr_visual_input
            if self.sim_params.render_raw_vision:
                obs["raw_vision"] = self.curr_raw_visual_input

        return obs

    def get_reward(self):
        """Get the reward for the current state of the environment. This
        method always returns 0 unless extended by the user.

        Returns
        -------
        SupportsFloat
            The reward.
        """
        return 0

    def is_terminated(self):
        """Whether the episode has terminated due to factors that are
        defined within the Markov Decision Process (eg. task completion/
        failure, etc). This method always returns False unless extended by
        the user.

        Returns
        -------
        bool
            Whether the simulation is terminated.
        """
        return False

    def is_truncated(self):
        """Whether the episode has terminated due to factors beyond the
            Markov Decision Process (eg. time limit, etc). This method
            always returns False unless extended by the user.

        Returns
        -------
        bool
            Whether the simulation is truncated.
        """
        return False

    def get_info(self):
        """Any additional information that is not part of the observation.
        This method always returns an empty dictionary unless extended by
        the user.

        Returns
        -------
        Dict[str, Any]
            The dictionary containing additional information.
        """
        return {}

    def save_video(self, path: Path, stabilization_time=0.02):
        """Save rendered video since the beginning or the last ``reset()``,
        whichever is the latest. Only useful if ``render_mode`` is 'saved'.

        Parameters
        ----------
        path : Path
            Path to which the video should be saved.
        stabilization_time : float, optional
            Time (in seconds) to wait before starting to render the video.
            This might be wanted because it takes a few frames for the
            position controller to move the joints to the specified angles
            from the default, all-stretched position. By default 0.02s
        """
        if self.render_mode != "saved":
            logging.warning(
                'Render mode is not "saved"; no video will be '
                "saved despite `save_video()` call."
            )

        num_stab_frames = int(np.ceil(stabilization_time / self._eff_render_interval))

        Path(path).parent.mkdir(parents=True, exist_ok=True)
        logging.info(f"Saving video to {path}")
        with imageio.get_writer(path, fps=self.sim_params.render_fps) as writer:
            for frame in self._frames[num_stab_frames:]:
                writer.append_data(frame)

    def get_last_frame(self):
        """Get the last rendered frame. Only useful if ``render_mode`` is
        'saved'.
        Returns
        -------
        np.ndarray
            The last rendered frame.
        """

        return self._frames[-1]

    def get_COM(self):
        """Get the center of mass of the fly.
        (subtree com weighted by mass) STILL NEEDS TO BE TESTED MORE THOROUGHLY
        Returns
        -------
        np.ndarray
            The center of mass of the fly.
        """
        return np.average(
            self.physics.data.subtree_com, axis=0, weights=self.physics.data.crb[:, 0]
        )

    def get_energy(self):
        """Get the energy of the system (kinetic, potential). Need to activate
        the energy flag in the mujoco xml file.
        Returns
        -------
        np.ndarray
            The energy of the system (kinetic, potential).
        """
        if not self.model.option.flag.energy == "enable":
            raise ValueError("Energy flag not activated in the mujoco xml file. ")
        return self.data.energy

    def close(self):
        """Close the environment, save data, and release any resources."""
        if self.render_mode == "saved" and self.output_dir is not None:
            self.save_video(self.output_dir / "video.mp4")<|MERGE_RESOLUTION|>--- conflicted
+++ resolved
@@ -479,46 +479,7 @@
         camera_name = self.sim_params.render_camera
         model_camera_name = self.sim_params.render_camera.split("/")[-1]
         self.cam = self.model.find("camera", model_camera_name)
-<<<<<<< HEAD
-        if self.cam is None:
-            self.update_camera_pos = False
-            self.sim_params.camera_follows_fly_orientation = False
-        else:
-            if "Animat" in camera_name and not "head" in camera_name:
-                self.update_camera_pos = True
-                self.cam_offset = self.cam.pos
-            print(camera_name, self.update_camera_pos)
-            if (
-                camera_name
-                in ["Animat/camera_right_front", "Animat/camera_left_top_zoomout"]
-                and self.sim_params.camera_follows_fly_orientation
-            ):
-                self.sim_params.camera_follows_fly_orientation = False
-                logging.warning(
-                    "Overriding `camera_follows_fly_orientation` to False because"
-                    " it can not be applied to the compound cameras (right front, left top, ect ...)."
-                )
-            elif (
-                not self.update_camera_pos
-                and self.sim_params.camera_follows_fly_orientation
-            ):
-                self.sim_params.camera_follows_fly_orientation = False
-                logging.warning(
-                    "Overriding `camera_follows_fly_orientation` to False because"
-                    " it can not be applied to vision cameras or cameras outside of the fly."
-                )
-            elif self.sim_params.camera_follows_fly_orientation:
-                # Why would that be xyz and not XYZ ? DOES NOT MAKE SENSE BUT IT WORKS
-                self.base_camera_rot = R.from_euler(
-                    "xyz", self.cam.euler + self.spawn_orient
-                ).as_matrix()
-                # THIS SOMEHOW REPLICATES THE CAMERA XMAT OBTAINED BY MUJOCO WHE USING TRACKED CAMERA
-            elif not self.sim_params.camera_follows_fly_orientation:
-                # change the camera to track (no changes in orientation of the camera)
-                self.cam.mode = "track"
-=======
         self._initialize_custom_camera_handling(camera_name)
->>>>>>> bcba6954
 
         # Add collision/contacts
         floor_collision_geoms = self._parse_collision_specs(floor_collisions)
