from typing import Any, Iterable, Optional, Union

import gymnasium as gym
import numpy as np
from dm_control import mjcf
from dm_control.utils import transformations
from flygym.arena import BaseArena, FlatTerrain
from flygym.camera import Camera
from flygym.fly import Fly
from gymnasium.core import ObsType, spaces


class Simulation(gym.Env):
    """A multi-fly simulation environment using MuJoCo as the physics
    engine.

    Attributes
    ----------
    flies : list[flygym.fly.Fly]
        List of flies in the simulation.
    cameras : list[flygym.camera.Camera]
        List of cameras in the simulation.
    arena : flygym.arena.BaseArena
        The arena in which the fly is placed.
    timestep: float
        Simulation timestep in seconds.
    gravity : tuple[float, float, float]
        Gravity in (x, y, z) axes. Note that the gravity is -9.81 * 1000
        due to the scaling of the model.
    curr_time : float
        The (simulated) time elapsed since the last reset (in seconds).
    physics: dm_control.mjcf.Physics
        The MuJoCo Physics object built from the arena's MJCF model with
        the fly in it.

    Parameters
    ----------
    flies : Iterable[flygym.fly.Fly] or Fly
        List of flies in the simulation.
    cameras : Iterable[flygym.camera.Camera] or Camera, optional
        List of cameras in the simulation. Defaults to the left camera
        of the first fly.
    arena : flygym.arena.BaseArena, optional
        The arena in which the fly is placed. ``FlatTerrain`` will be
        used if not specified.
    timestep : float
        Simulation timestep in seconds, by default 0.0001.
    gravity : tuple[float, float, float]
        Gravity in (x, y, z) axes, by default (0., 0., -9.81e3). Note
        that the gravity is -9.81 * 1000 due to the scaling of the
        model.
    """

    def __init__(
        self,
        flies: Union[Iterable[Fly], Fly],
        cameras: Union[Iterable[Camera], Camera, None],
        arena: BaseArena = None,
        timestep: float = 0.0001,
        gravity: tuple[float, float, float] = (0.0, 0.0, -9.81e3),
    ):
        if isinstance(flies, Iterable):
            self.flies = list(flies)
        else:
            self.flies = [flies]

        if cameras is None:
            self.cameras = [
                Camera(
                    attachment_point=self.flies[0].model.worldbody,
                    camera_name="camera_left",
                    attachment_name=self.flies[0].name,
                )
            ]
        elif isinstance(cameras, Iterable):
            self.cameras = list(cameras)
        else:
            self.cameras = [cameras]

        self.arena = arena if arena is not None else FlatTerrain()
        self.timestep = timestep
        self.curr_time = 0.0

        self._floor_height = self.arena._get_max_floor_height()

        for fly in self.flies:
            self.arena.spawn_entity(fly.model, fly.spawn_pos, fly.spawn_orientation)

        arena_root = self.arena.root_element
        arena_root.option.timestep = timestep

        for fly in self.flies:
            fly.init_floor_contacts(self.arena)

        self.physics = mjcf.Physics.from_mjcf_model(self.arena.root_element)

        # Once the fly is spwaned, initialize the camera base offset and orientation
        for camera in self.cameras:
            camera.init_camera_orientation(self.physics)

        self.gravity = gravity

        self._set_init_pose()

        for fly in self.flies:
            fly.post_init(self)

    def _set_init_pose(self):
        """Set the initial pose of all flies."""
        with self.physics.reset_context():
            for fly in self.flies:
                fly.set_pose(fly.init_pose, self.physics)

    @property
    def gravity(self):
        return np.array(self.physics.model.opt.gravity)

    @gravity.setter
    def gravity(self, value):
        self.physics.model.opt.gravity[:] = value

    @property
    def action_space(self):
        return spaces.Dict({fly.name: fly.action_space for fly in self.flies})

    @action_space.setter
    def action_space(self, value):
        for fly in self.flies:
            fly.action_space = value[fly.name]

    @property
    def observation_space(self):
        return spaces.Dict({fly.name: fly.observation_space for fly in self.flies})

    @observation_space.setter
    def observation_space(self, value):
        for fly in self.flies:
            fly.observation_space = value[fly.name]

    def reset(
        self, *, seed: Optional[int] = None, options: Optional[dict] = None
    ) -> tuple[ObsType, dict[str, Any]]:
        """Reset the Simulation.

        Parameters
        ----------
        seed : int
            Random seed for the simulation. The provided base simulation
            is deterministic, so this does not have an effect unless
            extended by the user.
        options : dict
            Additional parameter for the simulation. There is none in the
            provided base simulation, so this does not have an effect
            unless extended by the user.

        Returns
        -------
        ObsType
            The observation as defined by the simulation environment.
        dict[str, Any]
            Any additional information that is not part of the observation.
            This is an empty dictionary by default but the user can
            override this method to return additional information.
        """
        super().reset(seed=seed, options=options)
        self.physics.reset()
        self.curr_time = 0
        self._set_init_pose()

        for camera in self.cameras:
            camera.reset()

        obs = {}
        info = {}

        for fly in self.flies:
            obs[fly.name], info[fly.name] = fly.reset(self, seed=seed)

        return obs, info

    def step(
        self, action: ObsType
    ) -> tuple[ObsType, float, bool, bool, dict[str, Any]]:
        """Step the simulation.

        Parameters
        ----------
        action : ObsType
            Action dictionary as defined by the simulation environment's
            action space.

        Returns
        -------
        ObsType
            The observation as defined by the simulation environment.
        float
            The reward as defined by the simulation environment.
        bool
            Whether the episode has terminated due to factors that are
            defined within the Markov Decision Process (e.g. task
            completion/failure, etc.).
        bool
            Whether the episode has terminated due to factors beyond the
            Markov Decision Process (e.g. time limit, etc.).
        dict[str, Any]
            Any additional information that is not part of the observation.
            This is an empty dictionary by default (except when vision is
            enabled; in this case a "vision_updated" boolean variable
            indicates whether the visual input to the fly was refreshed at
            this step) but the user can override this method to return
            additional information.
        """
        self.arena.step(dt=self.timestep, physics=self.physics)

        for fly in self.flies:
            fly.pre_step(action[fly.name], self)

        self.physics.step()
        self.curr_time += self.timestep

        obs, reward, terminated, truncated, info = {}, {}, {}, {}, {}

        for fly in self.flies:
            key = fly.name
            obs_, reward_, terminated_, truncated_, info_ = fly.post_step(self)
            obs[key] = obs_
            reward[key] = reward_
            terminated[key] = terminated_
            truncated[key] = truncated_
            info[key] = info_

        return (
            obs,
            sum(reward.values()),
            any(terminated.values()),
            any(truncated.values()),
            info,
        )

<<<<<<< HEAD
    def render(self):
        all_flies_obs = []
        for i, fly in enumerate(self.flies):
=======
    def render(self, *args, **kwargs):
        for fly in self.flies:
>>>>>>> 943d8d9b
            fly.update_colors(self.physics)
            all_flies_obs.append(fly.last_obs)
        all_flies_obs = np.array(all_flies_obs)

        return [
            camera.render(
                self.physics,
                self._floor_height,
                self.curr_time,
                all_flies_obs[camera.targeted_flies_id]
                if camera.targeted_flies_id
                else [{}],
            )
            for camera in self.cameras
        ]

    def set_slope(self, slope: float, rot_axis="y"):
        """Set the slope of the simulation environment and modify the
        camera orientation so that gravity is always pointing down.
        Changing the gravity vector might be useful during climbing
        simulations. The change in the camera angle has been extensively
        tested for the simple cameras (left, right, top, bottom, front,
        back) but not for the composed ones.

        Parameters
        ----------
        slope : float
            The desired_slope of the environment in degrees.
        rot_axis : str, optional
            The axis about which the slope is applied, by default "y".
        """
        rot_mat = np.eye(3)
        if rot_axis == "x":
            rot_mat = transformations.rotation_x_axis(np.deg2rad(slope))
        elif rot_axis == "y":
            rot_mat = transformations.rotation_y_axis(np.deg2rad(slope))
        elif rot_axis == "z":
            rot_mat = transformations.rotation_z_axis(np.deg2rad(slope))
        new_gravity = np.dot(rot_mat, self.gravity)

        self.physics.model.opt.gravity[:] = new_gravity

        for camera in self.cameras:
            camera.set_gravity(new_gravity, rot_mat)

    def _get_center_of_mass(self):
        """Get the center of mass of the flies.
        (subtree com weighted by mass) STILL NEEDS TO BE TESTED MORE
        THOROUGHLY

        Returns
        -------
        np.ndarray
            The center of mass of the fly.
        """
        return np.average(
            self.physics.data.subtree_com, axis=0, weights=self.physics.data.crb[:, 0]
        )

    def close(self) -> None:
        """Close the simulation, save data, and release any resources."""

        for camera in self.cameras:
            if camera.output_path is not None:
                camera.output_path.parent.mkdir(parents=True, exist_ok=True)
                camera.save_video(camera.output_path)

        for fly in self.flies:
            fly.close()


class SingleFlySimulation(Simulation):
    """A single fly simulation environment using MuJoCo as the physics
    engine.

    This class is a wrapper around the Simulation class with a single fly.
    It is provided for convenience, so that the action and observation
    spaces do not have to be keyed by the fly's name.

    Attributes
    ----------
    fly : flygym.fly.Fly
        The fly in the simulation.
    cameras : list[flygym.camera.Camera]
        List of cameras in the simulation.
    arena : flygym.arena.BaseArena
        The arena in which the fly is placed.
    timestep: float
        Simulation timestep in seconds.
    gravity : tuple[float, float, float]
        Gravity in (x, y, z) axes. Note that the gravity is -9.81 * 1000
        due to the scaling of the model.
    curr_time : float
        The (simulated) time elapsed since the last reset (in seconds).
    physics: dm_control.mjcf.Physics
        The MuJoCo Physics object built from the arena's MJCF model with
        the fly in it.

    Parameters
    ----------
    fly : Fly
        The fly in the simulation.
    cameras : Iterable[Fly] or Camera, optional
        List of cameras in the simulation. Defaults to the left camera
        of the first fly.
    arena : flygym.arena.BaseArena, optional
        The arena in which the fly is placed. ``FlatTerrain`` will be
        used if not specified.
    timestep : float
        Simulation timestep in seconds, by default 0.0001.
    gravity : tuple[float, float, float]
        Gravity in (x, y, z) axes, by default (0., 0., -9.81e3). Note
        that the gravity is -9.81 * 1000 due to the scaling of the
        model.
    """

    def __init__(
        self,
        fly: Fly,
        cameras: Union[Camera, Iterable[Camera], None] = None,
        arena: BaseArena = None,
        timestep: float = 0.0001,
        gravity: tuple[float, float, float] = (0.0, 0.0, -9.81e3),
    ):
        self.fly = fly
        super().__init__(
            flies=[fly],
            cameras=cameras,
            arena=arena,
            timestep=timestep,
            gravity=gravity,
        )

    @property
    def action_space(self):
        return self.flies[0].action_space

    @action_space.setter
    def action_space(self, value):
        self.flies[0].action_space = value

    @property
    def observation_space(self):
        return self.flies[0].observation_space

    @observation_space.setter
    def observation_space(self, value):
        self.flies[0].observation_space = value

    def reset(
        self, *, seed: Optional[int] = None, options: Optional[dict] = None
    ) -> tuple[ObsType, dict[str, Any]]:
        """Reset the simulation environment.

        Parameters
        ----------
        seed : int
            Random seed for the environment. The provided base simulation
            is deterministic, so this does not have an effect unless
            extended by the user.
        options : dict
            Additional parameter for the simulation. There is none in the
            provided base simulation, so this does not have an effect
            unless extended by the user.

        Returns
        -------
        ObsType
            The observation as defined by the environment.
        dict[str, Any]
            Any additional information that is not part of the observation.
            This is an empty dictionary by default but the user can
            override this method to return additional information.
        """
        key = self.flies[0].name
        obs, info = super().reset(seed=seed, options=options)
        return obs[key], info[key]

    def step(
        self, action: ObsType
    ) -> tuple[ObsType, float, bool, bool, dict[str, Any]]:
        """Step the simulation environment.

        Parameters
        ----------
        action : ObsType
            Action dictionary as defined by the environment's action space.

        Returns
        -------
        ObsType
            The observation as defined by the environment.
        float
            The reward as defined by the environment.
        bool
            Whether the episode has terminated due to factors that are
            defined within the Markov Decision Process (e.g. task
            completion/failure, etc.).
        bool
            Whether the episode has terminated due to factors beyond the
            Markov Decision Process (e.g. time limit, etc.).
        dict[str, Any]
            Any additional information that is not part of the observation.
            This is an empty dictionary by default (except when vision is
            enabled; in this case a "vision_updated" boolean variable
            indicates whether the visual input to the fly was refreshed at
            this step) but the user can override this method to return
            additional information.
        """
        key = self.flies[0].name
        obs, reward, terminated, truncated, info = super().step({key: action})
        return obs[key], reward, terminated, truncated, info[key]

    def get_observation(self) -> ObsType:
        return self.fly.get_observation(self)<|MERGE_RESOLUTION|>--- conflicted
+++ resolved
@@ -237,14 +237,9 @@
             info,
         )
 
-<<<<<<< HEAD
     def render(self):
         all_flies_obs = []
         for i, fly in enumerate(self.flies):
-=======
-    def render(self, *args, **kwargs):
-        for fly in self.flies:
->>>>>>> 943d8d9b
             fly.update_colors(self.physics)
             all_flies_obs.append(fly.last_obs)
         all_flies_obs = np.array(all_flies_obs)
