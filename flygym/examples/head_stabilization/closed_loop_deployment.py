--- conflicted
+++ resolved
@@ -87,15 +87,12 @@
     nn_activities_snapshots = []
     neck_actuation_pred_hist = []
     neck_actuation_true_hist = []
-<<<<<<< HEAD
+    neck_actuation_viz_vars = []
     head_rotation_hist = []
     thorax_rotation_hist = []
 
     throax_body = fly.model.find("body", "Thorax")
     head_body = fly.model.find("body", "Head")
-=======
-    neck_actuation_plotsignal = []
->>>>>>> 4ab7cc12
 
     # Main simulation loop
     for i in trange(int(run_time / sim.timestep)):
@@ -135,7 +132,7 @@
             if head_stabilization_model is not None:
                 neck_act = info["neck_actuation"]
             neck_signals = np.hstack([np.rad2deg([roll, pitch]), np.rad2deg(neck_act), [sim.curr_time]])
-            neck_actuation_plotsignal.append(neck_signals)
+            neck_actuation_viz_vars.append(neck_signals)
 
     # Generate performance stats on head stabilization
     if head_stabilization_model is not None:
@@ -162,7 +159,7 @@
         "nn_activities": nn_activities_snapshots,
         "neck_true": neck_actuation_true_hist,
         "neck_pred":neck_actuation_pred_hist,
-        "neck_actuation": neck_actuation_plotsignal,
+        "neck_actuation": neck_actuation_viz_vars,
         "r2_scores": r2_scores,
         "head_rotation_hist": np.array(head_rotation_hist),
         "thorax_rotation_hist": np.array(thorax_rotation_hist),
@@ -229,12 +226,9 @@
         "zoomin": sim_res["zoomin"],
         "raw_vision": raw_vision_hist,
         "cell_response": cell_response_hist,
-<<<<<<< HEAD
         "head_rotation": sim_res["head_rotation_hist"],
         "thorax_rotation": sim_res["thorax_rotation_hist"],
-=======
-        "neck_actuation": sim_res["neck_actuation"]
->>>>>>> 4ab7cc12
+        "neck_actuation": sim_res["neck_actuation"],
     }
 
 
@@ -265,8 +259,7 @@
             frames += res_all[("blocks", stabilization_on)][view]
             data[(stabilization_on, view)] = frames
     viz.closed_loop_comparison_video(
-<<<<<<< HEAD
-        data, "T4a", 24, output_dir / "videos/closed_loop_comparison.mp4"
+        data, "T4a", 24, output_dir / "videos/closed_loop_comparison.mp4", RUN_TIME
     )
 
     # Plot example head and thorax rotation time series
@@ -275,8 +268,4 @@
         rotation_data[terrain_type] = {
             body: res_all[(terrain_type, True)][f"{body}_rotation"]
             for body in ["head", "thorax"]
-        }
-=======
-        data, "T4a", 24, output_dir / "closed_loop_comparison.mp4", RUN_TIME
-    )
->>>>>>> 4ab7cc12
+        }