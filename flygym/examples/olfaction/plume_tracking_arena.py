import numpy as np
import h5py
from dm_control.mujoco import Camera
from dm_control import mjcf
from pathlib import Path

from flygym.arena import BaseArena
from flygym import Simulation


class OdorPlumeArena(BaseArena):
    """
    This Arena class provides an interface to the separately simulated
    odor plume. The plume simulation is stored in an HDF5 file. In this
    class, we implement logics that calculate the intensity of the odor
    at the fly's location at the correct time.

    Parameters
    ----------
    plume_data_path : Path
        Path to the HDF5 file containing the plume simulation data.
    dimension_scale_factor : float, optional
        Scaling factor for the plume simulation grid. Each cell in the
        plume grid is this many millimeters in the simulation. By
        default 0.5.
    plume_simulation_fps : float, optional
        Frame rate of the plume simulation. Each frame in the plume
        dataset is ``1 / plume_simulation_fps`` seconds in the physics
        simulation. By default 200.
    intensity_scale_factor : float, optional
        Scaling factor for the intensity of the odor. By default 1.0.
    friction : tuple[float, float, float], optional
        Friction parameters for the floor geom. By default (1, 0.005,
        0.0001).
    num_sensors : int, optional
        Number of olfactory sensors on the fly. By default 4.
    """

    def __init__(
        self,
        plume_data_path: Path,
        main_camera_name: str,
        dimension_scale_factor: float = 0.5,
        plume_simulation_fps: float = 200,
        intensity_scale_factor: float = 1.0,
        friction: tuple[float, float, float] = (1, 0.005, 0.0001),
        num_sensors: int = 4,
    ):
<<<<<<< HEAD
        """
        Parameters
        ----------
        plume_data_path : Path
            Path to the HDF5 file containing the plume simulation data.
        main_camera_name : str
            Name of the main camera used to render the plume simulation.
        dimension_scale_factor : float, optional
            Scaling factor for the plume simulation grid. Each cell in the
            plume grid is this many millimeters in the simulation. By
            default 0.5.
        plume_simulation_fps : float, optional
            Frame rate of the plume simulation. Each frame in the plume
            dataset is ``1 / plume_simulation_fps`` seconds in the physics
            simulation. By default 200.
        intensity_scale_factor : float, optional
            Scaling factor for the intensity of the odor. By default 1.0.
        friction : Tuple[float, float, float], optional
            Friction parameters for the floor geom. By default (1, 0.005,
            0.0001).
        num_sensors : int, optional
            Number of olfactory sensors on the fly. By default 4.
        """
=======
>>>>>>> 943d8d9b
        super().__init__()

        self.dimension_scale_factor = dimension_scale_factor
        self.plume_simulation_fps = plume_simulation_fps
        self.intensity_scale_factor = intensity_scale_factor
        self.friction = friction
        self.num_sensors = num_sensors
        self.curr_time = 0
        self.plume_update_interval = 1 / plume_simulation_fps

        # Load plume data
        self.plume_dataset = h5py.File(plume_data_path, "r")
        self.plume_grid = self.plume_dataset["plume"]
        self.arena_size = (
            np.array(self.plume_grid.shape[1:][::-1]) * dimension_scale_factor
        )

        # Set up main camera
        self.main_camera_name = main_camera_name

        # Set up floor
        floor_material = self.root_element.asset.add(
            "material",
            name="floor_material",
            reflectance=0.0,
            shininess=0.0,
            specular=0.0,
            rgba=[0.6, 0.6, 0.6, 1],
        )
        self.root_element.worldbody.add(
            "geom",
            name="floor",
            type="box",
            size=(self.arena_size[0] / 2, self.arena_size[1], 1),
            pos=(self.arena_size[0] / 2, self.arena_size[1] / 2, -1),
            material=floor_material,
        )

    def get_position_mapping(self, sim: Simulation) -> np.ndarray:
        """Get the display location (row-col coordinates) of each pixel on
        the fluid dynamics simulation.

        Parameters
        ----------
        sim : Simulation
            Simulation simulation object.

        Returns
        -------
        pos_display: np.ndarray
            Array of shape (n_row_pxls_plume, n_col_pxls_plume, 2)
            containing the row-col coordinates of each plume simulation
            cell on the **display** image (in pixels).
        pos_physical: np.ndarray
            Array of shape (n_row_pxls_plume, n_col_pxls_plume, 2)
            containing the row-col coordinates of each plume simulation
            cell on the **physical** simulated grid (in mm). This is a
            regular lattice grid marking the physical position of the
            *centers* of the fluid simulation cells.
        """
        birdeye_cam_dm_control_obj = Camera(
            sim.physics,
            camera_id=self.main_camera_name,
            width=sim.cameras[0].window_size[0],
            height=sim.cameras[0].window_size[1],
        )
        camera_matrix = birdeye_cam_dm_control_obj.matrix
        xs_physical, ys_physical = np.meshgrid(
            np.arange(self.arena_size[0]) + 0.5,
            np.arange(self.arena_size[1]) + 0.5,
        )
        xyz1_vecs = np.ones((xs_physical.size, 4))
        xyz1_vecs[:, 0] = xs_physical.flatten()
        xyz1_vecs[:, 1] = ys_physical.flatten()
        xyz1_vecs[:, 2] = 0
        pos_physical = xyz1_vecs[:, :2].reshape(*xs_physical.shape, 2)
        xs_display, ys_display, display_scale = camera_matrix @ xyz1_vecs.T
        xs_display /= display_scale
        ys_display /= display_scale
        pos_display = np.vstack((xs_display, ys_display))
        pos_display = pos_display.T.reshape(*xs_physical.shape, 2)
        return pos_display, pos_physical

    def get_spawn_position(
        self, rel_pos: np.ndarray, rel_angle: np.ndarray
    ) -> tuple[np.ndarray, np.ndarray]:
        return rel_pos, rel_angle

    def get_olfaction(self, antennae_pos: np.ndarray) -> np.ndarray:
        """
        Returns the olfactory input for the given antennae positions. If
        the fly is outside the plume simulation grid, returns np.nan.
        """
        frame_num = int(self.curr_time * self.plume_simulation_fps)
        assert self.num_sensors == antennae_pos.shape[0]
        intensities = np.zeros((self.odor_dimensions, self.num_sensors))
        for i_sensor in range(self.num_sensors):
            x_mm, y_mm, _ = antennae_pos[i_sensor, :]
            x_idx = int(x_mm / self.dimension_scale_factor)
            y_idx = int(y_mm / self.dimension_scale_factor)
            if (
                x_idx < 0
                or y_idx < 0
                or x_idx >= self.plume_grid.shape[2]
                or y_idx >= self.plume_grid.shape[1]
            ):
                intensities[0, i_sensor] = np.nan
            else:
                intensities[0, i_sensor] = self.plume_grid[frame_num, y_idx, x_idx]
        return intensities * self.intensity_scale_factor

    @property
    def odor_dimensions(self) -> int:
        return 1

    def step(self, dt: float, physics: mjcf.Physics = None, *args, **kwargs) -> None:
        self.curr_time += dt

    def __del__(self):
        self.plume_dataset.close()

    def _get_max_floor_height(self) -> float:
        return -0.5<|MERGE_RESOLUTION|>--- conflicted
+++ resolved
@@ -14,28 +14,6 @@
     odor plume. The plume simulation is stored in an HDF5 file. In this
     class, we implement logics that calculate the intensity of the odor
     at the fly's location at the correct time.
-
-    Parameters
-    ----------
-    plume_data_path : Path
-        Path to the HDF5 file containing the plume simulation data.
-    dimension_scale_factor : float, optional
-        Scaling factor for the plume simulation grid. Each cell in the
-        plume grid is this many millimeters in the simulation. By
-        default 0.5.
-    plume_simulation_fps : float, optional
-        Frame rate of the plume simulation. Each frame in the plume
-        dataset is ``1 / plume_simulation_fps`` seconds in the physics
-        simulation. By default 200.
-    intensity_scale_factor : float, optional
-        Scaling factor for the intensity of the odor. By default 1.0.
-    friction : tuple[float, float, float], optional
-        Friction parameters for the floor geom. By default (1, 0.005,
-        0.0001).
-    num_sensors : int, optional
-        Number of olfactory sensors on the fly. By default 4.
-    """
-
     def __init__(
         self,
         plume_data_path: Path,
@@ -46,7 +24,6 @@
         friction: tuple[float, float, float] = (1, 0.005, 0.0001),
         num_sensors: int = 4,
     ):
-<<<<<<< HEAD
         """
         Parameters
         ----------
@@ -70,8 +47,6 @@
         num_sensors : int, optional
             Number of olfactory sensors on the fly. By default 4.
         """
-=======
->>>>>>> 943d8d9b
         super().__init__()
 
         self.dimension_scale_factor = dimension_scale_factor
