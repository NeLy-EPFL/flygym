import pickle
import numpy as np
from pathlib import Path
from tqdm import trange
from typing import Optional, Tuple, List
from flygym import Fly, Camera
from dm_control.rl.control import PhysicsError

from flygym.examples.vision_connectome_model import MovingFlyArena, NMFRealisticVision
from flygym.examples.vision_connectome_model import viz
from flygym.examples.head_stabilization import HeadStabilizationInferenceWrapper
from flygym.examples.head_stabilization import get_head_stabilization_model_paths


contact_sensor_placements = [
    f"{leg}{segment}"
    for leg in ["LF", "LM", "LH", "RF", "RM", "RH"]
    for segment in ["Tibia", "Tarsus1", "Tarsus2", "Tarsus3", "Tarsus4", "Tarsus5"]
]

# fmt: off
cells_to_viz = [
    "T1", "T2", "T2a", "T3", "T4a", "T4b", "T4c", "T4d", "T5a", "T5b", "T5c", "T5d",
    "Tm1", "Tm2", "Tm3", "Tm4", "Tm5Y", "Tm5a", "Tm5b", "Tm5c", "Tm9", "Tm16", "Tm20",
    "Tm28", "Tm30", "TmY3", "TmY4", "TmY5a", "TmY9", "TmY10", "TmY13", "TmY14", "TmY15",
    "TmY18"
]
# tracking_cells = ["T4a", "T4b", "T4c", "T4d", "T5a", "T5b", "T5c", "T5d"]
# fmt: on

leading_fly_speeds = {"blocks": 13, "flat": 15}
leading_fly_radius = 10

baseline_dir = Path("./outputs/connectome_constrained_vision/baseline_response/")
output_dir = Path("./outputs/connectome_constrained_vision/closed_loop_control/")

# If you trained the models yourself (by running ``collect_training_data.py``
# followed by ``train_proprioception_model.py``), you can use the following
# paths to load the models that you trained. Modify the paths if saved the
# model checkpoints elsewhere.
stabilization_model_dir = Path("./outputs/head_stabilization/models/")
stabilization_model_path = stabilization_model_dir / "All.ckpt"
scaler_param_path = stabilization_model_dir / "joint_angle_scaler_params.pkl"

# Alternatively, you can use the pre-trained models that come with the
# package. To do so, comment out the three lines above and uncomment the
# following line.
# stabilization_model_path, scaler_param_path = get_head_stabilization_model_paths()


def run_simulation(
    arena: MovingFlyArena,
    tracking_cells: List[str],
    run_time: float,
    baseline_response: np.ndarray,
    z_score_threshold: float,
    tracking_gain: float,
    head_stabilization_model: Optional[HeadStabilizationInferenceWrapper] = None,
    spawn_xy: Tuple[float, float] = (0, 0),
):
    # Setup NMF simulation
    fly = Fly(
        contact_sensor_placements=contact_sensor_placements,
        enable_adhesion=True,
        enable_vision=True,
        vision_refresh_rate=500,
        neck_kp=500,
        head_stabilization_model=head_stabilization_model,
        spawn_pos=(*spawn_xy, 0.3),
    )
    cam = Camera(
        fly=fly,
        camera_id="birdeye_cam",
        play_speed=0.2,
        window_size=(800, 608),
        fps=24,
        play_speed_text=False,
    )
    sim = NMFRealisticVision(fly=fly, cameras=[cam], arena=arena)

    # Calculate center-of-mass of each ommatidium
    ommatidia_coms = np.empty((fly.retina.num_ommatidia_per_eye, 2))
    for i in range(fly.retina.num_ommatidia_per_eye):
        mask = fly.retina.ommatidia_id_map == i + 1
        ommatidia_coms[i, :] = np.argwhere(mask).mean(axis=0)

    # Run simulation
    obs, info = sim.reset(seed=0)
    obs_hist = []
    info_hist = []
    rendered_image_snapshots = []
    vision_observation_snapshots = []
    nn_activities_snapshots = []
<<<<<<< HEAD
    viz_snapshots = []
=======
    t3_masks = []
>>>>>>> 97cb68c4

    dn_drive = np.array([1, 1])
    for i in trange(int(run_time / sim.timestep)):
        if info["vision_updated"]:
            # Estimate object mask
            nn_activities = info["nn_activities"]
            zscores = []
            for cell in tracking_cells:
                activities = sim.retina_mapper.flyvis_to_flygym(nn_activities[cell])
                response_mean = baseline_response[cell]["mean"]
                response_std = baseline_response[cell]["std"]
                abs_zscore = np.abs((activities - response_mean) / response_std)
                zscores.append(abs_zscore)
            zscores = np.array(zscores)
            obj_mask = zscores.mean(axis=0) > z_score_threshold
            if i == 10000:
                1

            # Calculate turning bias based on object mask
            size_per_eye = obj_mask.sum(axis=1)
            com_per_eye = np.full((2, 2), np.nan)
            for eye_idx in range(2):
                if size_per_eye[eye_idx] > 0:
                    masked_xy_coords = ommatidia_coms[obj_mask[eye_idx], :]
                    com_per_eye[eye_idx, :] = masked_xy_coords.mean(axis=0)
            com_per_eye /= np.array([fly.retina.nrows, fly.retina.ncols])
            size_per_eye = size_per_eye / fly.retina.num_ommatidia_per_eye
            center_deviation = com_per_eye[:, 1].copy()
            center_deviation[0] = 1 - center_deviation[0]
            _center_deviation = center_deviation.copy()
            _center_deviation[size_per_eye == 0] = 1e9  # make sure it will break
            if size_per_eye.sum() == 0:
                turning_bias = 0
            else:
                turning_bias = (
                    -size_per_eye[0] * _center_deviation[0]
                    + size_per_eye[1] * _center_deviation[1]
                ) / size_per_eye.sum()

            # Calculate DN drive based on turning bias
            dn_inner = max(0.4, 1 - np.abs(turning_bias * tracking_gain) * 0.6)
            dn_outer = min(1.2, 1 + np.abs(turning_bias * tracking_gain) * 0.2)
            if turning_bias < 0:
                dn_drive = np.array([dn_inner, dn_outer])
            else:
                dn_drive = np.array([dn_outer, dn_inner])

        try:
            obs, _, _, _, info = sim.step(action=dn_drive)
        except PhysicsError:
            print("Physics error, breaking simulation")
            break

        # Stop simulation if the fly has fallen off the edge of the arena
        if arena.terrain_type == "blocks":
            x_ok = arena.x_range[0] < obs["fly"][0, 0] < arena.x_range[1]
            y_ok = arena.y_range[0] < obs["fly"][0, 1] < arena.y_range[1]
            if not (x_ok and y_ok):
                print("Fly has fallen off the arena, ending simulation early")
                break

        rendered_img = sim.render()[0]
        info["com_per_eye"] = com_per_eye
        info["size_per_eye"] = size_per_eye
        info["center_deviation"] = center_deviation
        info["turning_bias"] = turning_bias
        obs_hist.append(obs)
        info_hist.append(info)
        if rendered_img is not None:
<<<<<<< HEAD
            viz_snapshots.append(
                {
                    "rendered_image": rendered_img,
                    "vision_observation": obs["vision"],
                    "nn_activities": info["nn_activities"],
                    "zscores": zscores,
                }
            )
=======
            rendered_image_snapshots.append(rendered_img)
            vision_observation_snapshots.append(obs["vision"])
            nn_activities_snapshots.append(info["nn_activities"])
            t3_mask = np.zeros_like(t3_zscore, dtype=int)
            t3_mask[obj_mask] = 1           
            #t3_masks.append(t3_mask)   
            t3_masks.append(nn_activities["TmY4"]-nn_activities["TmY3"])
>>>>>>> 97cb68c4

    return {
        "sim": sim,
        "obs_hist": obs_hist,
        "info_hist": info_hist,
<<<<<<< HEAD
        "viz_snapshots": viz_snapshots,
=======
        "rendered_image_snapshots": rendered_image_snapshots,
        "vision_observation_snapshots": vision_observation_snapshots,
        "nn_activities_snapshots": nn_activities_snapshots,
        "T3_masks": t3_masks,
>>>>>>> 97cb68c4
    }


def process_trial(
    terrain_type: str, stabilization_on: bool, spawn_xy: Tuple[float, float]
):
    variation_name = f"{terrain_type}terrain_stabilization{stabilization_on}"
    trial_name = f"x{spawn_xy[0]:.4f}y{spawn_xy[1]:.4f}"

    with open(baseline_dir / f"{variation_name}_response_stats.pkl", "rb") as f:
        response_stats = pickle.load(f)

    if terrain_type == "flat":
        arena = MovingFlyArena(
            move_speed=leading_fly_speeds[terrain_type],
            radius=leading_fly_radius,
            terrain_type=terrain_type,
        )
    elif terrain_type == "blocks":
        arena = MovingFlyArena(
            move_speed=leading_fly_speeds[terrain_type],
            radius=leading_fly_radius,
            terrain_type=terrain_type,
        )
    else:
        raise ValueError("Invalid terrain type")
    if stabilization_on:
        stabilization_model = HeadStabilizationInferenceWrapper(
            model_path=stabilization_model_path,
            scaler_param_path=scaler_param_path,
        )
    else:
        stabilization_model = None

    # Run simulation
    res = run_simulation(
        arena=arena,
<<<<<<< HEAD
        tracking_cells=cells_to_viz,
        run_time=3.0,
        baseline_response=response_stats,
        z_score_threshold=5,
=======
        cell="T3",
        run_time=0.01,
        response_mean=response_stats["T3"]["mean"],
        response_std=response_stats["T3"]["std"],
        z_score_threshold=-4,
>>>>>>> 97cb68c4
        tracking_gain=5,
        head_stabilization_model=stabilization_model,
        spawn_xy=spawn_xy,
    )

    # Save visualization
    viz.visualize_vision(
        Path(output_dir / f"videos/{variation_name}_{trial_name}.mp4"),
        res["sim"].fly.retina,
        res["sim"].retina_mapper,
<<<<<<< HEAD
        # rendered_image_hist=res["rendered_image_snapshots"],
        # vision_observation_hist=res["vision_observation_snapshots"],
        # nn_activities_hist=res["nn_activities_snapshots"],
        viz_snapshots=res["viz_snapshots"],
=======
        rendered_image_hist=res["rendered_image_snapshots"],
        vision_observation_hist=res["vision_observation_snapshots"],
        nn_activities_hist=res["nn_activities_snapshots"],
        focus_masks_hist = res["T3_masks"],
>>>>>>> 97cb68c4
        fps=res["sim"].cameras[0].fps,
    )

    # Save sim data for diagnostics
    try:
        with open(
            output_dir / f"sim_data/{variation_name}_{trial_name}.pkl", "wb"
        ) as f:
            # Remove sim, and remove LayerResponse from info_hist. They
            # work poorly with pickle
            del res["sim"]
            del res["nn_activities_snapshots"]
            for info in res["info_hist"]:
                del info["nn_activities"]
            pickle.dump(res, f)
    except Exception as e:
        print(f"Failed to save sim data for {variation_name}_{trial_name}: {e}")


if __name__ == "__main__":
    from joblib import Parallel, delayed

    output_dir.mkdir(exist_ok=True, parents=True)
    (output_dir / "videos").mkdir(exist_ok=True)
    (output_dir / "sim_data").mkdir(exist_ok=True)
    (output_dir / "figs").mkdir(exist_ok=True)

    # Run trials in parallel
    # configs = [
    #     (terrain_type, stabilization_on, (-5, y_pos))
    #     for terrain_type in ["flat", "blocks"]
    #     for stabilization_on in [True, False]
    #     for y_pos in np.linspace(10 - 0.13, 10 + 0.13, 11)
    # ]
    configs = [
        (terrain_type, stabilization_on, (-5, y_pos))
        for terrain_type in ["flat", "blocks"]
        for stabilization_on in [True, False]
        for y_pos in [0]
    ]
<<<<<<< HEAD
    # Parallel(n_jobs=8)(delayed(process_trial)(*config) for config in configs)
    process_trial(*configs[0])
    
=======
    Parallel(n_jobs=-2)(delayed(process_trial)(*config) for config in configs)

>>>>>>> 97cb68c4
    # Visualize trajectories
    trajectories = {
        (terrain_type, stabilization_on): []
        for terrain_type in ["flat", "blocks"]
        for stabilization_on in [True, False]
    }
    for terrain_type, stabilization_on, spawn_xy in configs:
        variation_name = f"{terrain_type}terrain_stabilization{stabilization_on}"
        trial_name = f"x{spawn_xy[0]:.4f}y{spawn_xy[1]:.4f}"
        data_path = output_dir / f"sim_data/{variation_name}_{trial_name}.pkl"
        with open(data_path, "rb") as f:
            sim_data = pickle.load(f)
            fly_traj = np.array([obs["fly"][0, :2] for obs in sim_data["obs_hist"]])
        trajectories[(terrain_type, stabilization_on)].append(fly_traj.copy())

    viz.plot_fly_following_trajectories(
        trajectories,
        leading_fly_radius,
        leading_fly_speeds,
        output_dir / "figs/trajectories.pdf",
    )<|MERGE_RESOLUTION|>--- conflicted
+++ resolved
@@ -91,11 +91,7 @@
     rendered_image_snapshots = []
     vision_observation_snapshots = []
     nn_activities_snapshots = []
-<<<<<<< HEAD
     viz_snapshots = []
-=======
-    t3_masks = []
->>>>>>> 97cb68c4
 
     dn_drive = np.array([1, 1])
     for i in trange(int(run_time / sim.timestep)):
@@ -165,7 +161,6 @@
         obs_hist.append(obs)
         info_hist.append(info)
         if rendered_img is not None:
-<<<<<<< HEAD
             viz_snapshots.append(
                 {
                     "rendered_image": rendered_img,
@@ -174,28 +169,12 @@
                     "zscores": zscores,
                 }
             )
-=======
-            rendered_image_snapshots.append(rendered_img)
-            vision_observation_snapshots.append(obs["vision"])
-            nn_activities_snapshots.append(info["nn_activities"])
-            t3_mask = np.zeros_like(t3_zscore, dtype=int)
-            t3_mask[obj_mask] = 1           
-            #t3_masks.append(t3_mask)   
-            t3_masks.append(nn_activities["TmY4"]-nn_activities["TmY3"])
->>>>>>> 97cb68c4
 
     return {
         "sim": sim,
         "obs_hist": obs_hist,
         "info_hist": info_hist,
-<<<<<<< HEAD
         "viz_snapshots": viz_snapshots,
-=======
-        "rendered_image_snapshots": rendered_image_snapshots,
-        "vision_observation_snapshots": vision_observation_snapshots,
-        "nn_activities_snapshots": nn_activities_snapshots,
-        "T3_masks": t3_masks,
->>>>>>> 97cb68c4
     }
 
 
@@ -233,18 +212,10 @@
     # Run simulation
     res = run_simulation(
         arena=arena,
-<<<<<<< HEAD
         tracking_cells=cells_to_viz,
         run_time=3.0,
         baseline_response=response_stats,
         z_score_threshold=5,
-=======
-        cell="T3",
-        run_time=0.01,
-        response_mean=response_stats["T3"]["mean"],
-        response_std=response_stats["T3"]["std"],
-        z_score_threshold=-4,
->>>>>>> 97cb68c4
         tracking_gain=5,
         head_stabilization_model=stabilization_model,
         spawn_xy=spawn_xy,
@@ -255,17 +226,7 @@
         Path(output_dir / f"videos/{variation_name}_{trial_name}.mp4"),
         res["sim"].fly.retina,
         res["sim"].retina_mapper,
-<<<<<<< HEAD
-        # rendered_image_hist=res["rendered_image_snapshots"],
-        # vision_observation_hist=res["vision_observation_snapshots"],
-        # nn_activities_hist=res["nn_activities_snapshots"],
         viz_snapshots=res["viz_snapshots"],
-=======
-        rendered_image_hist=res["rendered_image_snapshots"],
-        vision_observation_hist=res["vision_observation_snapshots"],
-        nn_activities_hist=res["nn_activities_snapshots"],
-        focus_masks_hist = res["T3_masks"],
->>>>>>> 97cb68c4
         fps=res["sim"].cameras[0].fps,
     )
 
@@ -294,26 +255,15 @@
     (output_dir / "figs").mkdir(exist_ok=True)
 
     # Run trials in parallel
-    # configs = [
-    #     (terrain_type, stabilization_on, (-5, y_pos))
-    #     for terrain_type in ["flat", "blocks"]
-    #     for stabilization_on in [True, False]
-    #     for y_pos in np.linspace(10 - 0.13, 10 + 0.13, 11)
-    # ]
     configs = [
         (terrain_type, stabilization_on, (-5, y_pos))
         for terrain_type in ["flat", "blocks"]
         for stabilization_on in [True, False]
-        for y_pos in [0]
+        for y_pos in np.linspace(10 - 0.13, 10 + 0.13, 11)
     ]
-<<<<<<< HEAD
     # Parallel(n_jobs=8)(delayed(process_trial)(*config) for config in configs)
     process_trial(*configs[0])
     
-=======
-    Parallel(n_jobs=-2)(delayed(process_trial)(*config) for config in configs)
-
->>>>>>> 97cb68c4
     # Visualize trajectories
     trajectories = {
         (terrain_type, stabilization_on): []
