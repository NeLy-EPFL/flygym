--- conflicted
+++ resolved
@@ -1,14 +1,10 @@
 import logging
 import sys
 from pathlib import Path
-<<<<<<< HEAD
 from typing import Optional, Tuple, Union, List
 
 import flygym.util as util
 
-=======
-from typing import Optional, Union
->>>>>>> 943d8d9b
 
 import cv2
 import dm_control.mujoco
@@ -27,126 +23,6 @@
 # Check if contact need to be drawn (outside of the image)
 # New gravity camera
 
-<<<<<<< HEAD
-=======
-class Camera:
-    """Camera associated with a fly.
-
-    Attributes
-    ----------
-    fly : Fly
-        The fly to which the camera is associated.
-    window_size : tuple[int, int]
-        Size of the rendered images in pixels.
-    play_speed : float
-        Play speed of the rendered video.
-    fps: int
-        FPS of the rendered video when played at ``play_speed``.
-    timestamp_text : bool
-        If True, text indicating the current simulation time will be added
-        to the rendered video.
-    play_speed_text : bool
-        If True, text indicating the play speed will be added to the
-        rendered video.
-    dm_camera : dm_control.mujoco.Camera
-        The ``dm_control`` camera instance associated with the camera.
-        Only available after calling ``initialize_dm_camera(physics)``.
-        Useful for mapping the rendered location to the physical location
-        in the simulation.
-    draw_contacts : bool
-        If True, arrows will be drawn to indicate contact forces between
-        the legs and the ground.
-    decompose_contacts : bool
-        If True, the arrows visualizing contact forces will be decomposed
-        into x-y-z components.
-    force_arrow_scaling : float
-        Scaling factor determining the length of arrows visualizing contact
-        forces.
-    tip_length : float
-        Size of the arrows indicating the contact forces in pixels.
-    contact_threshold : float
-        The threshold for contact detection in mN (forces below this
-        magnitude will be ignored).
-    draw_gravity : bool
-        If True, an arrow will be drawn indicating the direction of
-        gravity. This is useful during climbing simulations.
-    gravity_arrow_scaling : float
-        Scaling factor determining the size of the arrow indicating
-        gravity.
-    align_camera_with_gravity : bool
-        If True, the camera will be rotated such that gravity points down.
-        This is
-        useful during climbing simulations.
-    camera_follows_fly_orientation : bool
-        If True, the camera will be rotated so that it aligns with the
-        fly's orientation.
-    decompose_colors
-        Colors for the x, y, and z components of the contact force arrows.
-    output_path : Optional[Union[str, Path]]
-        Path to which the rendered video should be saved. If None, the
-        video will not be saved.
-
-    Parameters
-    ----------
-    fly : Fly
-        The fly to which the camera is associated.
-    camera_id : str
-        The camera that will be used for rendering, by default
-        "Animat/camera_left".
-    window_size : tuple[int, int]
-        Size of the rendered images in pixels, by default (640, 480).
-    play_speed : float
-        Play speed of the rendered video, by default 0.2.
-    fps: int
-        FPS of the rendered video when played at ``play_speed``, by
-        default 30.
-    timestamp_text : bool
-        If True, text indicating the current simulation time will be
-        added to the rendered video.
-    play_speed_text : bool
-        If True, text indicating the play speed will be added to the
-        rendered video.
-    draw_contacts : bool
-        If True, arrows will be drawn to indicate contact forces
-        between the legs and the ground. By default False.
-    decompose_contacts : bool
-        If True, the arrows visualizing contact forces will be
-        decomposed into x-y-z components. By default True.
-    force_arrow_scaling : float, optional
-        Scaling factor determining the length of arrows visualizing
-        contact forces. By default 1.0 if perspective_arrow_length
-        is True and 10.0 otherwise.
-    tip_length : float
-        Size of the arrows indicating the contact forces in pixels. By
-        default 10.
-    contact_threshold : float
-        The threshold for contact detection in mN (forces below this
-        magnitude will be ignored). By default 0.1.
-    draw_gravity : bool
-        If True, an arrow will be drawn indicating the direction of
-        gravity. This is useful during climbing simulations. By default
-        False.
-    gravity_arrow_scaling : float
-        Scaling factor determining the size of the arrow indicating
-        gravity. By default 0.0001.
-    align_camera_with_gravity : bool
-        If True, the camera will be rotated such that gravity points
-        down. This is useful during climbing simulations. By default
-        False.
-    camera_follows_fly_orientation : bool
-        If True, the camera will be rotated so that it aligns with the
-        fly's orientation. By default False.
-    decompose_colors
-        Colors for the x, y, and z components of the contact force
-        arrows. By default ((255, 0, 0), (0, 255, 0), (0, 0, 255)).
-    output_path : str or Path, optional
-        Path to which the rendered video should be saved. If None, the
-        video will not be saved. By default None.
-    perspective_arrow_length : bool
-        If true, the length of the arrows indicating the contact forces
-        will be determined by the perspective.
-    """
->>>>>>> 943d8d9b
 
 _roll_eye = np.roll(np.eye(4, 3), -1)
 
@@ -154,17 +30,11 @@
 class Camera:
     def __init__(
         self,
-<<<<<<< HEAD
         attachment_point: mjcf.element._AttachableElement,
         camera_name: str,
         attachment_name: str = None,
         targeted_flies_id: int = [],
         window_size: Tuple[int, int] = (640, 480),
-=======
-        fly: Fly,
-        camera_id: str = "Animat/camera_left",
-        window_size: tuple[int, int] = (640, 480),
->>>>>>> 943d8d9b
         play_speed: float = 0.2,
         fps: int = 30,
         timestamp_text: bool = False,
@@ -181,17 +51,8 @@
         perspective_arrow_length: bool = False,
         draw_gravity: bool = False,
         gravity_arrow_scaling: float = 1e-4,
-<<<<<<< HEAD
-=======
-        align_camera_with_gravity: bool = False,
-        camera_follows_fly_orientation: bool = False,
-        decompose_colors: tuple[
-            tuple[int, int, int], tuple[int, int, int], tuple[int, int, int]
-        ] = ((255, 0, 0), (0, 255, 0), (0, 0, 255)),
->>>>>>> 943d8d9b
         output_path: Optional[Union[str, Path]] = None,
     ):
-<<<<<<< HEAD
         """Initialize a Camera that can be attached to any attachable element and take any mujoco inbuilt parameters.
         A set of preset congigurations are available in the config file:
         - Simple cameras like: "camera_top" "camera_right", "camera_left",
@@ -282,9 +143,6 @@
             attachment_point, camera_parameters, attachment_name
         )
 
-=======
-        self.fly = fly
->>>>>>> 943d8d9b
         self.window_size = window_size
         self.play_speed = play_speed
         self.fps = fps
@@ -320,7 +178,6 @@
 
         if self.draw_gravity:
             self._gravity_rgba = [1 - 213 / 255, 1 - 90 / 255, 1 - 255 / 255, 1.0]
-<<<<<<< HEAD
             self._grav_arrow_start = (self.window_size[0] - 100, 100)
 
         if output_path is not None:
@@ -329,27 +186,8 @@
             self.output_path = None
 
         self._last_render_time = -np.inf
-=======
-            self._arrow_offset = np.zeros(3)
-            if "bottom" in camera_id or "top" in camera_id:
-                self._arrow_offset[0] = -3
-                self._arrow_offset[1] = 2
-            elif "left" in camera_id or "right" in camera_id:
-                self._arrow_offset[2] = 2
-                self._arrow_offset[0] = -3
-            elif "front" in camera_id or "back" in camera_id:
-                self._arrow_offset[2] = 2
-                self._arrow_offset[1] = 3
-
-        if self.align_camera_with_gravity:
-            self._camera_rot = np.eye(3)
-
-        self._cam = self.fly.model.find("camera", camera_id.split("/")[-1])
-        self._initialize_custom_camera_handling(camera_id)
->>>>>>> 943d8d9b
         self._eff_render_interval = self.play_speed / self.fps
         self._frames: list[np.ndarray] = []
-        self._timestamp_per_frame: list[float] = []
 
     def _add_camera(self, attachement, camera_parameters, attachement_name):
         """Add a camera to the model."""
@@ -653,7 +491,6 @@
         return img
 
 
-<<<<<<< HEAD
 class ZStabCamera(Camera):
     """Camera that stabilizes the z-axis of the camera to the floor height."""
 
@@ -675,18 +512,6 @@
         # only update x and y as z is already set to floor height
         self.camera_base_offset[:2] = bound_cam.xpos[:2].copy()
         self.camera_base_rot = R.from_matrix(bound_cam.xmat.reshape(3, 3))
-=======
-        Path(path).parent.mkdir(parents=True, exist_ok=True)
-        logging.info(f"Saving video to {path}")
-        with imageio.get_writer(path, fps=self.fps) as writer:
-            for frame, timestamp in zip(self._frames, self._timestamp_per_frame):
-                if timestamp >= stabilization_time:
-                    writer.append_data(frame)
-
-    def reset(self):
-        self._frames.clear()
-        self._timestamp_per_frame = []
->>>>>>> 943d8d9b
 
     def _update_cam_pos(self, physics: mjcf.Physics, floor_height: float):
         cam = physics.bind(self._cam)
