--- conflicted
+++ resolved
@@ -275,8 +275,7 @@
 
     def get_spawn_position(
         self, rel_pos: np.ndarray, rel_angle: np.ndarray
-<<<<<<< HEAD
-    ) -> Tuple[np.ndarray, np.ndarray]:
+    ) -> tuple[np.ndarray, np.ndarray]:
         return rel_pos, rel_angle
 
     def _get_max_floor_height(self) -> float:
@@ -286,8 +285,4 @@
         except TypeError:
             plane_height = 0.0
 
-        return plane_height
-=======
-    ) -> tuple[np.ndarray, np.ndarray]:
-        return rel_pos, rel_angle
->>>>>>> 943d8d9b
+        return plane_height