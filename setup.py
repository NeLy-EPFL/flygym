from setuptools import setup, find_packages


setup(
    name="flygym",
    version="1.2.0",
    author="Neuroengineering Laboratory, EPFL",
    author_email="sibo.wang@epfl.ch",
    description=(
        "Implementation of NeuroMechFly v2, framework for simulating embodied "
        "sensorimotor control in adult Drosophila"
    ),
    packages=find_packages(),
    package_data={"flygym": ["data/*", "config.yaml"]},
    include_package_data=True,
    python_requires=">=3.9,<3.13",
    classifiers=[
        "Programming Language :: Python :: 3",
        "License :: OSI Approved :: Apache Software License",
    ],
    install_requires=[
        "gymnasium",
        "numpy; sys_platform != 'darwin' or platform_machine != 'x86_64'",
        "numpy<2; sys_platform == 'darwin' and platform_machine == 'x86_64'",  # torch won't work on intel macs with numpy >= 2 (#231)
        "scipy",
        "pyyaml",
        "jupyter",
        "mediapy",
        "imageio",
        "imageio[pyav]",
        "imageio[ffmpeg]",
        "tqdm",
<<<<<<< HEAD
        "mujoco>=2.1.2,<3.2.7",
        "dm_control",
=======
        "mujoco==3.2.3",
        "dm_control==1.0.23",
>>>>>>> 943d8d9b
        "numba",
        "opencv-python",
    ],
    extras_require={
        "dev": [
            "sphinx",
            "sphinxcontrib.googleanalytics",
            "furo",
            "numpydoc",
            "pytest",
            "ruff",
            "black==23.3.0",
            "black[jupyter]",
            "shapely",
            "rasterio",
            "requests",
        ],
        "examples": [
            "joblib",
            "networkx",
            "lightning",
            "tensorboardX",
            "pandas",
            "scikit-learn",
            "seaborn",
            "torch",
            "phiflow==2.3.0",
            "h5py",
            "flyvis==1.1.2",
        ],
    },
    url="https://neuromechfly.org/",
    long_description=open("README.md", encoding="UTF-8").read(),
    long_description_content_type="text/markdown",
)<|MERGE_RESOLUTION|>--- conflicted
+++ resolved
@@ -30,13 +30,8 @@
         "imageio[pyav]",
         "imageio[ffmpeg]",
         "tqdm",
-<<<<<<< HEAD
-        "mujoco>=2.1.2,<3.2.7",
-        "dm_control",
-=======
         "mujoco==3.2.3",
         "dm_control==1.0.23",
->>>>>>> 943d8d9b
         "numba",
         "opencv-python",
     ],
